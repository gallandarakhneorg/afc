--- conflicted
+++ resolved
@@ -583,17 +583,11 @@
 	 * One of {@link #crossLeftHand(Vector3D)} or {@link #crossRightHand(Vector3D)}
 	 * will be invoked by this function.
 	 *
-<<<<<<< HEAD
 	 * <p><img src="doc-files/left_handed_cross_product.png" alt="[Left-Handed Cross Product]">
 	 *
 	 * <p><img src="doc-files/right_handed_cross_product.png" alt="[Right-Handed Cross Product]">
 	 *
-	 * @param v1 the other vector
-=======
-	 * <img src="doc-files/left_handed_cross_product.png" alt="[Left-Handed Cross Product]">
-	 * <img src="doc-files/right_handed_cross_product.png" alt="[Right-Handed Cross Product]">
-	 * @param vector the other vector
->>>>>>> a9621e42
+	 * @param vector the other vector.
 	 * @return the cross product.
 	 * @see #crossLeftHand(Vector3D)
 	 * @see #crossRightHand(Vector3D)
@@ -615,19 +609,12 @@
 	 * {@link #crossRightHand(Vector3D, Vector3D)}
 	 * will be invoked by this function.
 	 *
-<<<<<<< HEAD
 	 * <p><img src="doc-files/left_handed_cross_product.png" alt="[Left-Handed Cross Product]">
 	 *
 	 * <p><img src="doc-files/right_handed_cross_product.png" alt="[Right-Handed Cross Product]">
 	 *
-	 * @param v1 the left operand.
-	 * @param v2 the right operand.
-=======
-	 * <img src="doc-files/left_handed_cross_product.png" alt="[Left-Handed Cross Product]">
-	 * <img src="doc-files/right_handed_cross_product.png" alt="[Right-Handed Cross Product]">
-	 * @param vector1 the first vector
-	 * @param vector2 the second vector
->>>>>>> a9621e42
+	 * @param vector1 the left operand.
+	 * @param vector2 the right operand.
 	 * @see #crossLeftHand(Vector3D, Vector3D)
 	 * @see #crossRightHand(Vector3D, Vector3D)
 	 */
