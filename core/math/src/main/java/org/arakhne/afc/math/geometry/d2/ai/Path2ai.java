--- conflicted
+++ resolved
@@ -37,6 +37,8 @@
 import org.arakhne.afc.math.geometry.d2.Vector2D;
 import org.arakhne.afc.math.geometry.d2.afp.Circle2afp.AbstractCirclePathIterator;
 import org.arakhne.afc.math.geometry.d2.afp.Segment2afp;
+import org.arakhne.afc.vmutil.asserts.AssertMessages;
+import org.arakhne.afc.vmutil.locale.Locale;
 
 /** Fonctional interface that represented a 2D path on a plane.
  *
@@ -61,9 +63,6 @@
 		V extends Vector2D<? super V, ? super P>,
 		B extends Rectangle2ai<?, ?, IE, P, V, B>>
 		extends Shape2ai<ST, IT, IE, P, V, B>, Path2D<ST, IT, PathIterator2ai<IE>, P, V, B> {
-	/** Literal constant.
-     */
-	String COLL_NOT_NULL = "Collection must not be  null";
 
 	/** Multiple of cubic & quad curve size.
 	 */
@@ -88,8 +87,8 @@
 	@SuppressWarnings({"checkstyle:cyclomaticcomplexity", "checkstyle:npathcomplexity"})
 	static boolean computeDrawableElementBoundingBox(PathIterator2ai<?> iterator,
 			Rectangle2ai<?, ?, ?, ?, ?, ?> box) {
-		assert iterator != null : "Iterator must not be null"; 
-		assert box != null : "Rectangle must not be null"; 
+		assert iterator != null : AssertMessages.notNullParameter(0);
+		assert box != null : AssertMessages.notNullParameter(1);
 		final GeomFactory2ai<?, ?, ?, ?> factory = iterator.getGeomFactory();
 		boolean foundOneLine = false;
 		int xmin = Integer.MAX_VALUE;
@@ -232,8 +231,8 @@
 	@SuppressWarnings({"checkstyle:cyclomaticcomplexity", "checkstyle:npathcomplexity"})
 	static boolean computeControlPointBoundingBox(PathIterator2ai<?> iterator,
 			Rectangle2ai<?, ?, ?, ?, ?, ?> box) {
-		assert iterator != null : "Iterator must be not null"; 
-		assert box != null : "Rectangle must be not null"; 
+		assert iterator != null : AssertMessages.notNullParameter(0);
+		assert box != null : AssertMessages.notNullParameter(1);
 		boolean foundOneControlPoint = false;
 		int xmin = Integer.MAX_VALUE;
 		int ymin = Integer.MAX_VALUE;
@@ -417,7 +416,7 @@
 	@SuppressWarnings({"checkstyle:cyclomaticcomplexity", "checkstyle:npathcomplexity"})
 	static int computeCrossingsFromSegment(int crossings, PathIterator2ai<?> pi, int x1, int y1, int x2, int y2,
 			CrossingComputationType type) {
-		assert pi != null : "Iterator must not be null"; 
+		assert pi != null : AssertMessages.notNullParameter(1);
 
 		// Copied from the AWT API
 		if (!pi.hasNext()) {
@@ -427,7 +426,7 @@
 
 		element = pi.next();
 		if (element.getType() != PathElementType.MOVE_TO) {
-			throw new IllegalArgumentException("missing initial moveto in path definition"); 
+			throw new IllegalArgumentException(Locale.getString("E1")); //$NON-NLS-1$
 		}
 
 		int movx = element.getToX();
@@ -577,11 +576,11 @@
 	 *     is equivalent to {@link CrossingComputationType#STANDARD}.
 	 * @return the crossing
 	 */
-	@SuppressWarnings({"checkstyle:cyclomaticcomplexity", "checkstyle:npathcomplexity"})
+	@SuppressWarnings({"checkstyle:cyclomaticcomplexity", "checkstyle:npathcomplexity", "checkstyle:magicnumber"})
 	static int computeCrossingsFromCircle(int crossings, PathIterator2ai<?> pi, int cx, int cy, int radius,
 			CrossingComputationType type) {
-		assert pi != null : "Iterator must not be null"; 
-		assert radius >= 0 : "Circle radius must be positive or zero"; 
+		assert pi != null : AssertMessages.notNullParameter(1);
+		assert radius >= 0 : AssertMessages.positiveOrZeroParameter(4);
 
 		// Copied from the AWT API
 		if (!pi.hasNext()) {
@@ -591,7 +590,7 @@
 
 		element = pi.next();
 		if (element.getType() != PathElementType.MOVE_TO) {
-			throw new IllegalArgumentException("missing initial moveto in path definition"); 
+			throw new IllegalArgumentException(Locale.getString("E1")); //$NON-NLS-1$
 		}
 
 		int movx = element.getToX();
@@ -754,7 +753,7 @@
 	@SuppressWarnings({"checkstyle:cyclomaticcomplexity", "checkstyle:npathcomplexity",
 			"checkstyle:returncount"})
 	static int computeCrossingsFromPoint(int crossings, PathIterator2ai<?> pi, int px, int py, CrossingComputationType type) {
-		assert pi != null : "Iterator must not be null"; 
+		assert pi != null : AssertMessages.notNullParameter(1);
 
 		// Copied and adapted from the AWT API
 		if (!pi.hasNext()) {
@@ -764,7 +763,7 @@
 
 		element = pi.next();
 		if (element.getType() != PathElementType.MOVE_TO) {
-			throw new IllegalArgumentException("missing initial moveto in path definition"); 
+			throw new IllegalArgumentException(Locale.getString("E1")); //$NON-NLS-1$
 		}
 
 		int movx = element.getToX();
@@ -928,8 +927,8 @@
 			PathIterator2ai<?> iterator,
 			PathShadow2ai shadow,
 			CrossingComputationType type) {
-		assert iterator != null : "Iterator must not be null"; 
-		assert shadow != null : "The shadow projected on the right must not be null"; 
+		assert iterator != null : AssertMessages.notNullParameter(1);
+		assert shadow != null : AssertMessages.notNullParameter(2);
 
 		if (!iterator.hasNext()) {
 			return 0;
@@ -938,7 +937,7 @@
 		PathElement2ai pathElement1 = iterator.next();
 
 		if (pathElement1.getType() != PathElementType.MOVE_TO) {
-			throw new IllegalArgumentException("missing initial moveto in the first path definition"); 
+			throw new IllegalArgumentException(Locale.getString("E1")); //$NON-NLS-1$
 		}
 
 		final GeomFactory2ai<?, ?, ?, ?> factory = iterator.getGeomFactory();
@@ -1096,7 +1095,7 @@
 	 *         specified {@code PathIterator2f}; {@code false} otherwise
 	 */
 	static boolean contains(PathIterator2ai<?> pi, int x, int y) {
-		assert pi != null : "Iterator must not be null"; 
+		assert pi != null : AssertMessages.notNullParameter(0);
 		// Copied from the AWT API
 		final int mask = pi.getWindingRule() == PathWindingRule.NON_ZERO ? -1 : 1;
 		final int cross = computeCrossingsFromPoint(0, pi, x, y, CrossingComputationType.SIMPLE_INTERSECTION_WHEN_NOT_POLYGON);
@@ -1119,10 +1118,11 @@
 	 * @return {@code true} if the specified rectangle is inside the
 	 *         specified {@code PathIterator2f}; {@code false} otherwise.
 	 */
+	@SuppressWarnings("checkstyle:magicnumber")
 	static boolean contains(PathIterator2ai<?> pi, int rx, int ry, int rwidth, int rheight) {
-		assert pi != null : "Iterator must not be null"; 
-		assert rwidth >= 0 : "Rectangle width must be positive or zero."; 
-		assert rheight >= 0 : "Rectangle height must be positive or zero"; 
+		assert pi != null : AssertMessages.notNullParameter(0);
+		assert rwidth >= 0 : AssertMessages.positiveOrZeroParameter(3);
+		assert rheight >= 0 : AssertMessages.positiveOrZeroParameter(4);
 		// Copied from AWT API
 		final int mask = pi.getWindingRule() == PathWindingRule.NON_ZERO ? -1 : 2;
 		final int crossings = computeCrossingsFromRect(
@@ -1137,7 +1137,7 @@
 	@Pure
 	@Override
 	default boolean contains(Rectangle2ai<?, ?, ?, ?, ?, ?> box) {
-		assert box != null : "Rectangle must not be null"; 
+		assert box != null : AssertMessages.notNullParameter();
 		return contains(getPathIterator(),
 				box.getMinX(), box.getMinY(), box.getWidth(), box.getHeight());
 	}
@@ -1176,7 +1176,7 @@
 			int rxmin, int rymin,
 			int rxmax, int rymax,
 			CrossingComputationType type) {
-		assert pi != null : "Iterator must not be null"; 
+		assert pi != null : AssertMessages.notNullParameter(1);
 		// Copied from AWT API
 		if (!pi.hasNext()) {
 			return 0;
@@ -1185,7 +1185,7 @@
 		PathElement2ai pathElement = pi.next();
 
 		if (pathElement.getType() != PathElementType.MOVE_TO) {
-			throw new IllegalArgumentException("missing initial moveto in path definition"); 
+			throw new IllegalArgumentException(Locale.getString("E1")); //$NON-NLS-1$
 		}
 
 		int curx = pathElement.getToX();
@@ -1357,10 +1357,11 @@
 	 *         the interior of the specified set of rectangular
 	 *         coordinates intersect each other; {@code false} otherwise.
 	 */
+	@SuppressWarnings("checkstyle:magicnumber")
 	static boolean intersects(PathIterator2ai<?> pi, int x, int y, int width, int height) {
-		assert pi != null : "Iterator must not be null"; 
-		assert width >= 0 : "Rectangle width must be positive or zero."; 
-		assert height >= 0 : "Rectangle height must be positive or zero"; 
+		assert pi != null : AssertMessages.notNullParameter(0);
+		assert width >= 0 : AssertMessages.positiveOrZeroParameter(3);
+		assert height >= 0 : AssertMessages.positiveOrZeroParameter(4);
 
 		if (width == 0 || height == 0) {
 			return false;
@@ -1375,7 +1376,7 @@
 	@Pure
 	@Override
 	default boolean intersects(Circle2ai<?, ?, ?, ?, ?, ?> circle) {
-		assert circle != null : "Circle must not be null"; 
+		assert circle != null : AssertMessages.notNullParameter();
 		final int mask = getWindingRule() == PathWindingRule.NON_ZERO ? -1 : 2;
 		final int crossings = computeCrossingsFromCircle(
 				0,
@@ -1389,7 +1390,7 @@
 	@Pure
 	@Override
 	default boolean intersects(Rectangle2ai<?, ?, ?, ?, ?, ?> rectangle) {
-		assert rectangle != null : "Rectangle must be not null"; 
+		assert rectangle != null : AssertMessages.notNullParameter();
 		return intersects(getPathIterator(), rectangle.getMinX(), rectangle.getMinY(),
 				rectangle.getWidth(), rectangle.getHeight());
 	}
@@ -1397,7 +1398,7 @@
 	@Pure
 	@Override
 	default boolean intersects(Segment2ai<?, ?, ?, ?, ?, ?> segment) {
-		assert segment != null : "Segment must not be null"; 
+		assert segment != null : AssertMessages.notNullParameter();
 		final int mask = getWindingRule() == PathWindingRule.NON_ZERO ? -1 : 2;
 		final int crossings = computeCrossingsFromSegment(
 				0,
@@ -1410,7 +1411,7 @@
 
 	@Override
 	default boolean intersects(PathIterator2ai<?> iterator) {
-		assert iterator != null : "Iterator must not be null"; 
+		assert iterator != null : AssertMessages.notNullParameter();
 		final int mask = getWindingRule() == PathWindingRule.NON_ZERO ? -1 : 2;
 		final int crossings = computeCrossingsFromPath(
 		        0, iterator,
@@ -1423,7 +1424,7 @@
 	@Pure
 	@Override
 	default boolean intersects(MultiShape2ai<?, ?, ?, ?, ?, ?, ?> multishape) {
-		assert multishape != null : "MultiShape must be not null"; 
+		assert multishape != null : AssertMessages.notNullParameter();
 		return multishape.intersects(this);
 	}
 
@@ -1443,7 +1444,7 @@
 	 */
 	@SuppressWarnings({"checkstyle:cyclomaticcomplexity", "checkstyle:npathcomplexity"})
 	static void getClosestPointTo(PathIterator2ai<? extends PathElement2ai> pi, int x, int y, Point2D<?, ?> result) {
-		assert pi != null : "Iterator must not be null"; 
+		assert pi != null : AssertMessages.notNullParameter(0);
 
 		int bestManhantanDist = Integer.MAX_VALUE;
 		int bestLinfinvDist = Integer.MAX_VALUE;
@@ -1535,7 +1536,7 @@
 
 	@Override
 	default P getClosestPointTo(Point2D<?, ?> pt) {
-		assert pt != null : "Point must not be null"; 
+		assert pt != null : AssertMessages.notNullParameter();
 		final P point = getGeomFactory().newPoint();
 		getClosestPointTo(getPathIterator(MathConstants.SPLINE_APPROXIMATION_RATIO), pt.ix(), pt.iy(), point);
 		return point;
@@ -1580,7 +1581,7 @@
 	 * @param result the farthest point on the shape.
 	 */
 	static void getFarthestPointTo(PathIterator2ai<? extends PathElement2ai> pi, int x, int y, Point2D<?, ?> result) {
-		assert pi != null : "Iterator must not be null"; 
+		assert pi != null : AssertMessages.notNullParameter(0);
 
 		int bestX = x;
 		int bestY = y;
@@ -1638,7 +1639,7 @@
 
 	@Override
 	default P getFarthestPointTo(Point2D<?, ?> pt) {
-		assert pt != null : "Point must not be null"; 
+		assert pt != null : AssertMessages.notNullParameter();
 		final P point = getGeomFactory().newPoint();
 		getFarthestPointTo(getPathIterator(MathConstants.SPLINE_APPROXIMATION_RATIO), pt.ix(), pt.iy(), point);
 		return point;
@@ -1661,7 +1662,7 @@
 	 * @param iterator the iterator on the elements to add.
 	 */
 	default void add(Iterator<? extends PathElement2ai> iterator) {
-		assert iterator != null : "Iterator must not be null"; 
+		assert iterator != null : AssertMessages.notNullParameter();
 		PathElement2ai element;
 		while (iterator.hasNext()) {
 			element = iterator.next();
@@ -1696,7 +1697,7 @@
 	 * @param path the path to copy.
 	 */
 	default void set(Path2ai<?, ?, ?, ?, ?, ?> path) {
-		assert path != null : "Path must not be null"; 
+		assert path != null : AssertMessages.notNullParameter();
 		clear();
 		add(path.getPathIterator());
 	}
@@ -1712,7 +1713,7 @@
 
 	@Override
 	default void moveTo(Point2D<?, ?> position) {
-		assert position != null : "Position must not be null"; 
+		assert position != null : AssertMessages.notNullParameter();
 		moveTo(position.ix(), position.iy());
 	}
 
@@ -1728,7 +1729,7 @@
 
 	@Override
 	default void lineTo(Point2D<?, ?> to) {
-		assert to != null : "Position must not be null"; 
+		assert to != null : AssertMessages.notNullParameter();
 		lineTo(to.ix(), to.iy());
 	}
 
@@ -1749,8 +1750,8 @@
 
 	@Override
 	default void quadTo(Point2D<?, ?> ctrl, Point2D<?, ?> to) {
-		assert ctrl != null : "Control point must not be null"; 
-		assert to != null : "Destination point must not be null"; 
+		assert ctrl != null : AssertMessages.notNullParameter(0);
+		assert to != null : AssertMessages.notNullParameter(1);
 		quadTo(ctrl.ix(), ctrl.iy(), to.ix(), to.iy());
 	}
 
@@ -1775,9 +1776,9 @@
 
 	@Override
 	default void curveTo(Point2D<?, ?> ctrl1, Point2D<?, ?> ctrl2, Point2D<?, ?> to) {
-		assert ctrl1 != null : "First control point must not be null"; 
-		assert ctrl2 != null : "Second control point must not be null"; 
-		assert to != null : "Destination point must not be null"; 
+		assert ctrl1 != null : AssertMessages.notNullParameter(0);
+		assert ctrl2 != null : AssertMessages.notNullParameter(1);
+		assert to != null : AssertMessages.notNullParameter(2);
 		curveTo(ctrl1.ix(), ctrl1.iy(), ctrl2.ix(), ctrl2.iy(), to.ix(), to.iy());
 	}
 
@@ -1826,12 +1827,12 @@
 	 * @param type the specification of what additional path segments should
 	 *               be appended to lead the current path to the starting point.
 	 */
-	@SuppressWarnings("checkstyle:cyclomaticcomplexity")
+	@SuppressWarnings({"checkstyle:cyclomaticcomplexity", "checkstyle:magicnumber"})
 	default void arcTo(int ctrlx, int ctrly, int tox, int toy, double tfrom, double tto, ArcType type) {
 		// Copied from JavaFX Path2D
-		assert tfrom >= 0. : "tfrom must be positive or zero"; 
-		assert tto >= tfrom : "tto must be greater than or equal to tfrom"; 
-		assert tto <= 1. : "tto must be lower than 1"; 
+		assert tfrom >= 0. : AssertMessages.positiveOrZeroParameter(4);
+		assert tto >= tfrom : AssertMessages.lowerEqualParameters(4, tfrom, 5, tto);
+		assert tto <= 1. : AssertMessages.lowerEqualParameter(5, tto, 1);
 		int currentx = getCurrentX();
 		int currenty = getCurrentY();
 		final int ocurrentx = currentx;
@@ -1898,8 +1899,8 @@
 	@Override
 	default void arcTo(Point2D<?, ?> ctrl, Point2D<?, ?> to, double tfrom, double tto,
 			org.arakhne.afc.math.geometry.d2.Path2D.ArcType type) {
-		assert ctrl != null : "Control point must be not null"; 
-		assert to != null : "Target point must be not null"; 
+		assert ctrl != null : AssertMessages.notNullParameter(0);
+		assert to != null : AssertMessages.notNullParameter(1);
 		arcTo(ctrl.ix(), ctrl.iy(), to.ix(), to.iy(), tfrom, tto, type);
 	}
 
@@ -1921,8 +1922,8 @@
 
 	@Override
 	default void arcTo(Point2D<?, ?> to, Vector2D<?, ?> radii, double xAxisRotation, boolean largeArcFlag, boolean sweepFlag) {
-		assert radii != null : "Radii vector must be not null"; 
-		assert to != null : "Target point must be not null"; 
+		assert radii != null : AssertMessages.notNullParameter(1);
+		assert to != null : AssertMessages.notNullParameter(0);
 		arcTo(to.ix(), to.iy(), radii.ix(), radii.iy(), xAxisRotation, largeArcFlag, sweepFlag);
 	}
 
@@ -1971,8 +1972,8 @@
 	default void arcTo(int tox, int toy, int radiusx, int radiusy, double xAxisRotation,
 			boolean largeArcFlag, boolean sweepFlag) {
 		// Copied for JavaFX
-		assert radiusx >= 0. : "X radius must be positive or zero."; 
-		assert radiusy >= 0. : "Y radius must be positive or zero."; 
+		assert radiusx >= 0. : AssertMessages.positiveOrZeroParameter(2);
+		assert radiusy >= 0. : AssertMessages.positiveOrZeroParameter(3);
 		if (radiusx == 0. || radiusy == 0.) {
 			lineTo(tox, toy);
 			return;
@@ -2077,7 +2078,7 @@
 	@Pure
 	@Override
 	default double getDistanceSquared(Point2D<?, ?> pt) {
-		assert pt != null : "Point must not be null"; 
+		assert pt != null : AssertMessages.notNullParameter();
 		final Point2D<?, ?> c = getClosestPointTo(pt);
 		return c.getDistanceSquared(pt);
 	}
@@ -2085,7 +2086,7 @@
 	@Pure
 	@Override
 	default double getDistanceL1(Point2D<?, ?> pt) {
-		assert pt != null : "Point must not be null"; 
+		assert pt != null : AssertMessages.notNullParameter();
 		final Point2D<?, ?> c = getClosestPointTo(pt);
 		return c.getDistanceL1(pt);
 	}
@@ -2093,7 +2094,7 @@
 	@Pure
 	@Override
 	default double getDistanceLinf(Point2D<?, ?> pt) {
-		assert pt != null : "Point must not be null"; 
+		assert pt != null : AssertMessages.notNullParameter();
 		final Point2D<?, ?> c = getClosestPointTo(pt);
 		return c.getDistanceLinf(pt);
 	}
@@ -2111,7 +2112,7 @@
 		PathElement2ai pathElement = pi.next();
 
 		if (pathElement.getType() != PathElementType.MOVE_TO) {
-			throw new IllegalArgumentException("missing initial moveto in path definition"); 
+			throw new IllegalArgumentException(Locale.getString("E1")); //$NON-NLS-1$
 		}
 
 		while (pi.hasNext()) {
@@ -2131,7 +2132,7 @@
 			case QUAD_TO:
 			case CURVE_TO:
 			case ARC_TO:
-				throw new IllegalStateException("Curve in path is not supported"); 
+				throw new IllegalStateException();
 			case MOVE_TO:
 			default:
 			}
@@ -2179,7 +2180,7 @@
 
 	@Override
 	default void setLastPoint(Point2D<?, ?> point) {
-		assert point != null : "Point must not be null"; 
+		assert point != null : AssertMessages.notNullParameter();
 		setLastPoint(point.ix(), point.iy());
 	}
 
@@ -2307,7 +2308,7 @@
 		 * @param path the path.
 		 */
 		public AbstractPathIterator(Path2ai<?, ?, E, ?, ?, ?> path) {
-			assert path != null : "Path must not be null"; 
+			assert path != null : AssertMessages.notNullParameter();
 			this.path = path;
 		}
 
@@ -2511,7 +2512,7 @@
 		 */
 		public TransformedPathIterator(Path2ai<?, ?, E, ?, ?, ?> path, Transform2D transform) {
 			super(path);
-			assert transform != null : "Transformation must not be null"; 
+			assert transform != null : AssertMessages.notNullParameter(1);
 			this.transform = transform;
 			this.p1 = new InnerComputationPoint2ai();
 			this.p2 = new InnerComputationPoint2ai();
@@ -2635,8 +2636,8 @@
 		 * @param factory the element factory.
 		 */
 		public PixelIterator(PathIterator2ai<?> pi, GeomFactory2ai<?, P, V, ?> factory) {
-			assert pi != null : "Iterator must not be null"; 
-			assert factory != null : "Factory must not be null"; 
+			assert pi != null : AssertMessages.notNullParameter(0);
+			assert factory != null : AssertMessages.notNullParameter(1);
 			this.pathIterator = pi;
 			this.factory = factory;
 			searchNext();
@@ -2696,198 +2697,6 @@
 
 	}
 
-<<<<<<< HEAD
-=======
-	/** An collection of the points of the path.
-	 *
-	 * @param <P> the type of the points.
-	 * @param <V> the type of the vectors.
-	 * @author $Author: sgalland$
-	 * @version $FullVersion$
-	 * @mavengroupid $GroupId$
-	 * @mavenartifactid $ArtifactId$
-	 * @since 13.0
-	 */
-	class PointCollection<P extends Point2D<? super P, ? super V>,
-			V extends Vector2D<? super V, ? super P>> implements Collection<P> {
-
-		private final Path2ai<?, ?, ?, P, V, ?> path;
-
-		/**
-		 * @param path the path from which the points are extracted.
-		 */
-		public PointCollection(Path2ai<?, ?, ?, P, V, ?> path) {
-			assert path != null : "Path must not be null"; //$NON-NLS-1$
-			this.path = path;
-		}
-
-		@Override
-		public int size() {
-			return this.path.size();
-		}
-
-		@Override
-		public boolean isEmpty() {
-			return this.path.size() <= 0;
-		}
-
-		@Override
-		public boolean contains(Object obj) {
-			if (obj instanceof Point2D) {
-				return this.path.contains((Point2D<?, ?>) obj);
-			}
-			return false;
-		}
-
-		@Override
-		public Iterator<P> iterator() {
-			return new PointIterator<>(this.path);
-		}
-
-		@Override
-		public Object[] toArray() {
-			return this.path.toPointArray();
-		}
-
-		@SuppressWarnings("unchecked")
-		@Override
-		public <T> T[] toArray(T[] array) {
-			assert array != null : "Array must not be null"; //$NON-NLS-1$
-			final Iterator<P> iterator = new PointIterator<>(this.path);
-			for (int i = 0; i < array.length && iterator.hasNext(); ++i) {
-				array[i] = (T) iterator.next();
-			}
-			return array;
-		}
-
-		@Override
-		public boolean add(P element) {
-			if (element != null) {
-				if (this.path.size() == 0) {
-					this.path.moveTo(element.ix(), element.iy());
-				} else {
-					this.path.lineTo(element.ix(), element.iy());
-				}
-				return true;
-			}
-			return false;
-		}
-
-		@Override
-		public boolean remove(Object obj) {
-			if (obj instanceof Point2D) {
-				final Point2D<?, ?> p = (Point2D<?, ?>) obj;
-				return this.path.remove(p.ix(), p.iy());
-			}
-			return false;
-		}
-
-		@Override
-		public boolean containsAll(Collection<?> collection) {
-			assert collection != null : COLL_NOT_NULL; //$NON-NLS-1$
-			for (final Object obj : collection) {
-				if ((!(obj instanceof Point2D))
-						|| (!this.path.contains((Point2D<?, ?>) obj))) {
-					return false;
-				}
-			}
-			return true;
-		}
-
-		@Override
-		public boolean addAll(Collection<? extends P> collection) {
-			assert collection != null : COLL_NOT_NULL; //$NON-NLS-1$
-			boolean changed = false;
-			for (final P pts : collection) {
-				if (add(pts)) {
-					changed = true;
-				}
-			}
-			return changed;
-		}
-
-		@Override
-		public boolean removeAll(Collection<?> collection) {
-			assert collection != null : COLL_NOT_NULL; //$NON-NLS-1$
-			boolean changed = false;
-			for (final Object obj : collection) {
-				if (obj instanceof Point2D) {
-					final Point2D<?, ?> pts = (Point2D<?, ?>) obj;
-					if (this.path.remove(pts.ix(), pts.iy())) {
-						changed = true;
-					}
-				}
-			}
-			return changed;
-		}
-
-		@Override
-		public boolean retainAll(Collection<?> collection) {
-			throw new UnsupportedOperationException();
-		}
-
-		@Override
-		public void clear() {
-			this.path.clear();
-		}
-
-	}
-
-	/** Iterator on the points of the path.
-	 *
-	 * @param <P> the type of the points.
-	 * @param <V> the type of the vectors.
-	 * @author $Author: sgalland$
-	 * @version $FullVersion$
-	 * @mavengroupid $GroupId$
-	 * @mavenartifactid $ArtifactId$
-	 * @since 13.0
-	 */
-	class PointIterator<P extends Point2D<? super P, ? super V>,
-			V extends Vector2D<? super V, ? super P>> implements Iterator<P> {
-
-		private final Path2ai<?, ?, ?, P, V, ?> path;
-
-		private int index;
-
-		private P lastReplied;
-
-		/**
-		 * @param path the path to iterate on.
-		 */
-		public PointIterator(Path2ai<?, ?, ?, P, V, ?> path) {
-			assert path != null : "Path must not be null"; //$NON-NLS-1$
-			this.path = path;
-		}
-
-		@Override
-		public boolean hasNext() {
-			return this.index < this.path.size();
-		}
-
-		@Override
-		public P next() {
-			try {
-				this.lastReplied = this.path.getPointAt(this.index++);
-				return this.lastReplied;
-			} catch (Throwable exception) {
-				throw new NoSuchElementException();
-			}
-		}
-
-		@Override
-		public void remove() {
-			final Point2D<?, ?> p = this.lastReplied;
-			this.lastReplied = null;
-			if (p == null) {
-				throw new NoSuchElementException();
-			}
-			this.path.remove(p.ix(), p.iy());
-		}
-
-	}
-
->>>>>>> 6b9d885a
 	/** A path iterator that is flattening the path.
 	 * This iterator was copied from AWT FlatteningPathIterator.
 	 *
@@ -2994,10 +2803,10 @@
 		 */
 		public FlatteningPathIterator(Path2ai<?, ?, E, ?, ?, ?> path, PathIterator2ai<? extends E> pathIterator,
 				double flatness, int limit) {
-			assert path != null : "Path must not be null"; 
-			assert pathIterator != null : "Iterator must not be null"; 
-			assert flatness > 0f : "Flatness factor must be positive."; 
-			assert limit >= 0 : "Number of recursive subdivisions must be positive or zero."; 
+			assert path != null : AssertMessages.notNullParameter(0);
+			assert pathIterator != null : AssertMessages.notNullParameter(1);
+			assert flatness > 0f : AssertMessages.positiveOrZeroParameter(2);
+			assert limit >= 0 : AssertMessages.positiveOrZeroParameter(3);
 			this.path = path;
 			this.pathIterator = pathIterator;
 			this.squaredFlatness = flatness * flatness;
@@ -3386,7 +3195,7 @@
 		@Override
 		public E next() {
 			if (this.done) {
-				throw new NoSuchElementException("flattening iterator out of bounds"); 
+				throw new NoSuchElementException();
 			}
 
 			final E element;
