--- conflicted
+++ resolved
@@ -51,7 +51,6 @@
 
     private static final long serialVersionUID = -7386754038391115819L;
 
-<<<<<<< HEAD
     /**
      * The first matrix element in the first row.
      */
@@ -1766,16 +1765,17 @@
     @Pure
     @Override
     public boolean equals(Object object) {
-        try {
+        if (object == this) {
+            return true;
+        }
+        if (getClass().isInstance(object)) {
             final Matrix3d m2 = (Matrix3d) object;
             return this.m00 == m2.m00 && this.m01 == m2.m01
                     && this.m02 == m2.m02 && this.m10 == m2.m10
                     && this.m11 == m2.m11 && this.m12 == m2.m12
                     && this.m20 == m2.m20 && this.m21 == m2.m21 && this.m22 == m2.m22;
-        } catch (ClassCastException | NullPointerException e1) {
-            return false;
-        }
-
+        }
+        return false;
     }
 
     private static double epsilon(double value, double epsilon) {
@@ -2626,2670 +2626,6 @@
         if (fhmn == 0.) {
             ssmin = 0.;
             /*if (fhmx == 0.) {
-=======
-	/**
-	 * The first matrix element in the first row.
-	 */
-	protected double m00;
-
-	/**
-	 * The second matrix element in the first row.
-	 */
-	protected double m01;
-
-	/**
-	 * The third matrix element in the first row.
-	 */
-	protected double m02;
-
-	/**
-	 * The first matrix element in the second row.
-	 */
-	protected double m10;
-
-	/**
-	 * The second matrix element in the second row.
-	 */
-	protected double m11;
-
-	/**
-	 * The third matrix element in the second row.
-	 */
-	protected double m12;
-
-	/**
-	 * The first matrix element in the third row.
-	 */
-	protected double m20;
-
-	/**
-	 * The second matrix element in the third row.
-	 */
-	protected double m21;
-
-	/**
-	 * The third matrix element in the third row.
-	 */
-	protected double m22;
-
-	/** Indicates if the matrix is identity.
-	 * If <code>null</code> the identity flag must be determined.
-	 */
-	protected Boolean isIdentity;
-
-	/**
-	 * Constructs and initializes a Matrix3f from the specified nine values.
-	 *
-	 * @param m00
-	 *            the [0][0] element
-	 * @param m01
-	 *            the [0][1] element
-	 * @param m02
-	 *            the [0][2] element
-	 * @param m10
-	 *            the [1][0] element
-	 * @param m11
-	 *            the [1][1] element
-	 * @param m12
-	 *            the [1][2] element
-	 * @param m20
-	 *            the [2][0] element
-	 * @param m21
-	 *            the [2][1] element
-	 * @param m22
-	 *            the [2][2] element
-	 */
-	public Matrix3d(double m00, double m01, double m02, double m10, double m11, double m12, double m20, double m21, double m22) {
-		this.m00 = m00;
-		this.m01 = m01;
-		this.m02 = m02;
-
-		this.m10 = m10;
-		this.m11 = m11;
-		this.m12 = m12;
-
-		this.m20 = m20;
-		this.m21 = m21;
-		this.m22 = m22;
-	}
-
-	/**
-	 * Constructs and initializes a Matrix3f from the specified nine- element
-	 * array.
-	 *
-	 * @param values
-	 *            the array of length 9 containing in order
-	 */
-	public Matrix3d(double[] values) {
-		assert values != null : AssertMessages.notNullParameter();
-		assert values.length >= 9 : AssertMessages.tooSmallArrayParameter(values.length, 9);
-		this.m00 = values[0];
-		this.m01 = values[1];
-		this.m02 = values[2];
-
-		this.m10 = values[3];
-		this.m11 = values[4];
-		this.m12 = values[5];
-
-		this.m20 = values[6];
-		this.m21 = values[7];
-		this.m22 = values[8];
-	}
-
-	/**
-	 * Constructs a new matrix with the same values as the Matrix3f parameter.
-	 *
-	 * @param matrix
-	 *            the source matrix
-	 */
-	public Matrix3d(Matrix3d matrix) {
-		assert matrix != null : AssertMessages.notNullParameter();
-		this.m00 = matrix.m00;
-		this.m01 = matrix.m01;
-		this.m02 = matrix.m02;
-
-		this.m10 = matrix.m10;
-		this.m11 = matrix.m11;
-		this.m12 = matrix.m12;
-
-		this.m20 = matrix.m20;
-		this.m21 = matrix.m21;
-		this.m22 = matrix.m22;
-	}
-
-	/**
-	 * Constructs and initializes a Matrix3f to all zeros.
-	 */
-	public Matrix3d() {
-		this.m00 = 0.;
-		this.m01 = 0.;
-		this.m02 = 0.;
-
-		this.m10 = 0.;
-		this.m11 = 0.;
-		this.m12 = 0.;
-
-		this.m20 = 0.;
-		this.m21 = 0.;
-		this.m22 = 0.;
-	}
-
-	/**
-	 * Returns a string that contains the values of this Matrix3f.
-	 *
-	 * @return the String representation
-	 */
-	@Pure
-	@Override
-	public String toString() {
-		return this.m00 + ", " //$NON-NLS-1$
-				+ this.m01 + ", " //$NON-NLS-1$
-				+ this.m02 + "\n" //$NON-NLS-1$
-				+ this.m10 + ", " //$NON-NLS-1$
-				+ this.m11 + ", " //$NON-NLS-1$
-				+ this.m12 + "\n" //$NON-NLS-1$
-				+ this.m20 + ", " //$NON-NLS-1$
-				+ this.m21 + ", " //$NON-NLS-1$
-				+ this.m22 + "\n"; //$NON-NLS-1$
-	}
-
-	/**
-	 * Sets this Matrix3f to identity.
-	 */
-	public void setIdentity() {
-		this.m00 = 1.;
-		this.m01 = 0.;
-		this.m02 = 0.;
-
-		this.m10 = 0.;
-		this.m11 = 1.;
-		this.m12 = 0.;
-
-		this.m20 = 0.;
-		this.m21 = 0.;
-		this.m22 = 1.;
-
-		this.isIdentity = Boolean.TRUE;
-	}
-
-	/**
-	 * Sets the specified element of this matrix3f to the value provided.
-	 *
-	 * @param row
-	 *            the row number to be modified (zero indexed)
-	 * @param column
-	 *            the column number to be modified (zero indexed)
-	 * @param value
-	 *            the new value
-	 */
-	public void setElement(int row, int column, double value) {
-		assert row >= 0 && row < 3 : AssertMessages.outsideRangeInclusiveParameter(0, row, 0, 2);
-		assert column >= 0 && column < 3 : AssertMessages.outsideRangeInclusiveParameter(1, column, 0, 2);
-		switch (row) {
-		case 0:
-			switch (column) {
-			case 0:
-				this.m00 = value;
-				break;
-			case 1:
-				this.m01 = value;
-				break;
-			case 2:
-				this.m02 = value;
-				break;
-			default:
-				throw new ArrayIndexOutOfBoundsException();
-			}
-			break;
-
-		case 1:
-			switch (column) {
-			case 0:
-				this.m10 = value;
-				break;
-			case 1:
-				this.m11 = value;
-				break;
-			case 2:
-				this.m12 = value;
-				break;
-			default:
-				throw new ArrayIndexOutOfBoundsException();
-			}
-			break;
-
-		case 2:
-			switch (column) {
-			case 0:
-				this.m20 = value;
-				break;
-			case 1:
-				this.m21 = value;
-				break;
-			case 2:
-				this.m22 = value;
-				break;
-			default:
-				throw new ArrayIndexOutOfBoundsException();
-			}
-			break;
-
-		default:
-			throw new ArrayIndexOutOfBoundsException();
-		}
-
-		this.isIdentity = null;
-	}
-
-	/**
-	 * Retrieves the value at the specified row and column of the specified
-	 * matrix.
-	 *
-	 * @param row
-	 *            the row number to be retrieved (zero indexed)
-	 * @param column
-	 *            the column number to be retrieved (zero indexed)
-	 * @return the value at the indexed element.
-	 */
-	@Pure
-	@SuppressWarnings("checkstyle:returncount")
-	public double getElement(int row, int column) {
-		assert row >= 0 && row < 3 : AssertMessages.outsideRangeInclusiveParameter(0, row, 0, 2);
-		assert column >= 0 && column < 3 : AssertMessages.outsideRangeInclusiveParameter(1, column, 0, 2);
-		switch (row) {
-		case 0:
-			switch (column) {
-			case 0:
-				return this.m00;
-			case 1:
-				return this.m01;
-			case 2:
-				return this.m02;
-			default:
-				break;
-			}
-			break;
-		case 1:
-			switch (column) {
-			case 0:
-				return this.m10;
-			case 1:
-				return this.m11;
-			case 2:
-				return this.m12;
-			default:
-				break;
-			}
-			break;
-
-		case 2:
-			switch (column) {
-			case 0:
-				return this.m20;
-			case 1:
-				return this.m21;
-			case 2:
-				return this.m22;
-			default:
-				break;
-			}
-			break;
-
-		default:
-			break;
-		}
-
-		throw new ArrayIndexOutOfBoundsException();
-	}
-
-	/**
-	 * Copies the matrix values in the specified row into the vector parameter.
-	 *
-	 * @param row
-	 *            the matrix row
-	 * @param vector
-	 *            the vector into which the matrix row values will be copied
-	 */
-	public void getRow(int row, Vector3D vector) {
-		assert row >= 0 && row < 3 : AssertMessages.outsideRangeInclusiveParameter(0, row, 0, 2);
-		assert vector != null : AssertMessages.notNullParameter(1);
-		if (row == 0) {
-			vector.set(this.m00, this.m01, this.m02);
-		} else if (row == 1) {
-			vector.set(this.m10, this.m11, this.m12);
-		} else if (row == 2) {
-			vector.set(this.m20, this.m21, this.m22);
-		} else {
-			throw new ArrayIndexOutOfBoundsException();
-		}
-
-	}
-
-	/**
-	 * Copies the matrix values in the specified row into the array parameter.
-	 *
-	 * @param row
-	 *            the matrix row
-	 * @param vector
-	 *            the array into which the matrix row values will be copied
-	 */
-	public void getRow(int row, double[] vector) {
-		assert row >= 0 && row < 3 : AssertMessages.outsideRangeInclusiveParameter(0, row, 0, 2);
-		assert vector != null : AssertMessages.notNullParameter(1);
-		assert vector.length >= 3 : AssertMessages.tooSmallArrayParameter(vector.length, 3);
-		if (row == 0) {
-			vector[0] = this.m00;
-			vector[1] = this.m01;
-			vector[2] = this.m02;
-		} else if (row == 1) {
-			vector[0] = this.m10;
-			vector[1] = this.m11;
-			vector[2] = this.m12;
-		} else if (row == 2) {
-			vector[0] = this.m20;
-			vector[1] = this.m21;
-			vector[2] = this.m22;
-		} else {
-			throw new ArrayIndexOutOfBoundsException();
-		}
-
-	}
-
-	/**
-	 * Copies the matrix values in the specified column into the vector
-	 * parameter.
-	 *
-	 * @param column
-	 *            the matrix column
-	 * @param vector
-	 *            the vector into which the matrix row values will be copied
-	 */
-	public void getColumn(int column, Vector3D vector) {
-		assert column >= 0 && column < 3 : AssertMessages.outsideRangeInclusiveParameter(0, column, 0, 2);
-		assert vector != null : AssertMessages.notNullParameter(1);
-		if (column == 0) {
-			vector.set(this.m00, this.m10, this.m20);
-		} else if (column == 1) {
-			vector.set(this.m01, this.m11, this.m21);
-		} else if (column == 2) {
-			vector.set(this.m02, this.m12, this.m22);
-		} else {
-			throw new ArrayIndexOutOfBoundsException();
-		}
-
-	}
-
-	/**
-	 * Copies the matrix values in the specified column into the array
-	 * parameter.
-	 *
-	 * @param column
-	 *            the matrix column
-	 * @param vector
-	 *            the array into which the matrix row values will be copied
-	 */
-	public void getColumn(int column, double[] vector) {
-		assert column >= 0 && column < 3 : AssertMessages.outsideRangeInclusiveParameter(0, column, 0, 2);
-		assert vector != null : AssertMessages.notNullParameter(1);
-		assert vector.length >= 3 : AssertMessages.tooSmallArrayParameter(vector.length, 3);
-		if (column == 0) {
-			vector[0] = this.m00;
-			vector[1] = this.m10;
-			vector[2] = this.m20;
-		} else if (column == 1) {
-			vector[0] = this.m01;
-			vector[1] = this.m11;
-			vector[2] = this.m21;
-		} else if (column == 2) {
-			vector[0] = this.m02;
-			vector[1] = this.m12;
-			vector[2] = this.m22;
-		} else {
-			throw new ArrayIndexOutOfBoundsException();
-		}
-
-	}
-
-	/**
-	 * Sets the specified row of this Matrix3f to the 3 values provided.
-	 *
-	 * @param row
-	 *            the row number to be modified (zero indexed)
-	 * @param x
-	 *            the first column element
-	 * @param y
-	 *            the second column element
-	 * @param z
-	 *            the third column element
-	 */
-	public void setRow(int row, double x, double y, double z) {
-		assert row >= 0 && row < 3 : AssertMessages.outsideRangeInclusiveParameter(0, row, 0, 2);
-		switch (row) {
-		case 0:
-			this.m00 = x;
-			this.m01 = y;
-			this.m02 = z;
-			break;
-
-		case 1:
-			this.m10 = x;
-			this.m11 = y;
-			this.m12 = z;
-			break;
-
-		case 2:
-			this.m20 = x;
-			this.m21 = y;
-			this.m22 = z;
-			break;
-
-		default:
-			throw new ArrayIndexOutOfBoundsException();
-		}
-
-		this.isIdentity = null;
-	}
-
-	/**
-	 * Sets the specified row of this Matrix3f to the Vector provided.
-	 *
-	 * @param row
-	 *            the row number to be modified (zero indexed)
-	 * @param vector
-	 *            the replacement row
-	 */
-	public void setRow(int row, Vector3D vector) {
-		assert row >= 0 && row < 3 : AssertMessages.outsideRangeInclusiveParameter(0, row, 0, 2);
-		assert vector != null : AssertMessages.notNullParameter(1);
-		switch (row) {
-		case 0:
-			this.m00 = vector.getX();
-			this.m01 = vector.getY();
-			this.m02 = vector.getZ();
-			break;
-
-		case 1:
-			this.m10 = vector.getX();
-			this.m11 = vector.getY();
-			this.m12 = vector.getZ();
-			break;
-
-		case 2:
-			this.m20 = vector.getX();
-			this.m21 = vector.getY();
-			this.m22 = vector.getZ();
-			break;
-
-		default:
-			throw new ArrayIndexOutOfBoundsException();
-		}
-
-		this.isIdentity = null;
-	}
-
-	/**
-	 * Sets the specified row of this Matrix3f to the three values provided.
-	 *
-	 * @param row
-	 *            the row number to be modified (zero indexed)
-	 * @param vector
-	 *            the replacement row
-	 */
-	public void setRow(int row, double[] vector) {
-		assert row >= 0 && row < 3 : AssertMessages.outsideRangeInclusiveParameter(0, row, 0, 2);
-		assert vector != null : AssertMessages.notNullParameter(1);
-		assert vector.length >= 3 : AssertMessages.tooSmallArrayParameter(vector.length, 3);
-		switch (row) {
-		case 0:
-			this.m00 = vector[0];
-			this.m01 = vector[1];
-			this.m02 = vector[2];
-			break;
-
-		case 1:
-			this.m10 = vector[0];
-			this.m11 = vector[1];
-			this.m12 = vector[2];
-			break;
-
-		case 2:
-			this.m20 = vector[0];
-			this.m21 = vector[1];
-			this.m22 = vector[2];
-			break;
-
-		default:
-			throw new ArrayIndexOutOfBoundsException();
-		}
-
-		this.isIdentity = null;
-	}
-
-	/**
-	 * Sets the specified column of this Matrix3f to the three values provided.
-	 *
-	 * @param column
-	 *            the column number to be modified (zero indexed)
-	 * @param x
-	 *            the first row element
-	 * @param y
-	 *            the second row element
-	 * @param z
-	 *            the third row element
-	 */
-	public void setColumn(int column, double x, double y, double z) {
-		assert column >= 0 && column < 3 : AssertMessages.outsideRangeInclusiveParameter(0, column, 0, 2);
-		switch (column) {
-		case 0:
-			this.m00 = x;
-			this.m10 = y;
-			this.m20 = z;
-			break;
-
-		case 1:
-			this.m01 = x;
-			this.m11 = y;
-			this.m21 = z;
-			break;
-
-		case 2:
-			this.m02 = x;
-			this.m12 = y;
-			this.m22 = z;
-			break;
-
-		default:
-			throw new ArrayIndexOutOfBoundsException();
-		}
-
-		this.isIdentity = null;
-	}
-
-	/**
-	 * Sets the specified column of this Matrix3f to the vector provided.
-	 *
-	 * @param column
-	 *            the column number to be modified (zero indexed)
-	 * @param vector
-	 *            the replacement column
-	 */
-	public void setColumn(int column, Vector3D vector) {
-		assert column >= 0 && column < 3 : AssertMessages.outsideRangeInclusiveParameter(0, column, 0, 2);
-		assert vector != null : AssertMessages.notNullParameter(1);
-		switch (column) {
-		case 0:
-			this.m00 = vector.getX();
-			this.m10 = vector.getY();
-			this.m20 = vector.getZ();
-			break;
-
-		case 1:
-			this.m01 = vector.getX();
-			this.m11 = vector.getY();
-			this.m21 = vector.getZ();
-			break;
-
-		case 2:
-			this.m02 = vector.getX();
-			this.m12 = vector.getY();
-			this.m22 = vector.getZ();
-			break;
-
-		default:
-			throw new ArrayIndexOutOfBoundsException();
-		}
-
-		this.isIdentity = null;
-	}
-
-	/**
-	 * Sets the specified column of this Matrix3f to the three values provided.
-	 *
-	 * @param column
-	 *            the column number to be modified (zero indexed)
-	 * @param vector
-	 *            the replacement column
-	 */
-	public void setColumn(int column, double[] vector) {
-		assert column >= 0 && column < 3 : AssertMessages.outsideRangeInclusiveParameter(0, column, 0, 2);
-		assert vector != null : AssertMessages.notNullParameter(1);
-		assert vector.length >= 3 : AssertMessages.tooSmallArrayParameter(vector.length, 3);
-		switch (column) {
-		case 0:
-			this.m00 = vector[0];
-			this.m10 = vector[1];
-			this.m20 = vector[2];
-			break;
-
-		case 1:
-			this.m01 = vector[0];
-			this.m11 = vector[1];
-			this.m21 = vector[2];
-			break;
-
-		case 2:
-			this.m02 = vector[0];
-			this.m12 = vector[1];
-			this.m22 = vector[2];
-			break;
-
-		default:
-			throw new ArrayIndexOutOfBoundsException();
-		}
-
-		this.isIdentity = null;
-	}
-
-	/**
-	 * Adds a scalar to each component of this matrix.
-	 *
-	 * @param scalar
-	 *            the scalar adder
-	 */
-	public void add(double scalar) {
-		this.m00 += scalar;
-		this.m01 += scalar;
-		this.m02 += scalar;
-
-		this.m10 += scalar;
-		this.m11 += scalar;
-		this.m12 += scalar;
-
-		this.m20 += scalar;
-		this.m21 += scalar;
-		this.m22 += scalar;
-
-		this.isIdentity = null;
-	}
-
-	/**
-	 * Adds a scalar to each component of the matrix m1 and places the result
-	 * into this. Matrix m1 is not modified.
-	 *
-	 * @param scalar
-	 *            the scalar adder
-	 * @param matrix
-	 *            the original matrix values
-	 */
-	public void add(double scalar, Matrix3d matrix) {
-		assert matrix != null : AssertMessages.notNullParameter(1);
-		this.m00 = matrix.m00 + scalar;
-		this.m01 = matrix.m01 + scalar;
-		this.m02 = matrix.m02 + scalar;
-
-		this.m10 = matrix.m10 + scalar;
-		this.m11 = matrix.m11 + scalar;
-		this.m12 = matrix.m12 + scalar;
-
-		this.m20 = matrix.m20 + scalar;
-		this.m21 = matrix.m21 + scalar;
-		this.m22 = matrix.m22 + scalar;
-
-		this.isIdentity = null;
-	}
-
-	/**
-	 * Sets the value of this matrix to the matrix sum of matrices m1 and m2.
-	 *
-	 * @param matrix1
-	 *            the first matrix
-	 * @param matrix2
-	 *            the second matrix
-	 */
-	public void add(Matrix3d matrix1, Matrix3d matrix2) {
-		assert matrix1 != null : AssertMessages.notNullParameter(0);
-		assert matrix2 != null : AssertMessages.notNullParameter(1);
-		this.m00 = matrix1.m00 + matrix2.m00;
-		this.m01 = matrix1.m01 + matrix2.m01;
-		this.m02 = matrix1.m02 + matrix2.m02;
-
-		this.m10 = matrix1.m10 + matrix2.m10;
-		this.m11 = matrix1.m11 + matrix2.m11;
-		this.m12 = matrix1.m12 + matrix2.m12;
-
-		this.m20 = matrix1.m20 + matrix2.m20;
-		this.m21 = matrix1.m21 + matrix2.m21;
-		this.m22 = matrix1.m22 + matrix2.m22;
-
-		this.isIdentity = null;
-	}
-
-	/**
-	 * Sets the value of this matrix to the sum of itself and matrix m1.
-	 *
-	 * @param matrix
-	 *            the other matrix
-	 */
-	public void add(Matrix3d matrix) {
-		assert matrix != null : AssertMessages.notNullParameter();
-		this.m00 += matrix.m00;
-		this.m01 += matrix.m01;
-		this.m02 += matrix.m02;
-
-		this.m10 += matrix.m10;
-		this.m11 += matrix.m11;
-		this.m12 += matrix.m12;
-
-		this.m20 += matrix.m20;
-		this.m21 += matrix.m21;
-		this.m22 += matrix.m22;
-
-		this.isIdentity = null;
-	}
-
-	/**
-	 * Sets the value of this matrix to the matrix difference of matrices m1 and
-	 * m2.
-	 *
-	 * @param matrix1
-	 *            the first matrix
-	 * @param matrix2
-	 *            the second matrix
-	 */
-	public void sub(Matrix3d matrix1, Matrix3d matrix2) {
-		assert matrix1 != null : AssertMessages.notNullParameter(0);
-		assert matrix2 != null : AssertMessages.notNullParameter(1);
-		this.m00 = matrix1.m00 - matrix2.m00;
-		this.m01 = matrix1.m01 - matrix2.m01;
-		this.m02 = matrix1.m02 - matrix2.m02;
-
-		this.m10 = matrix1.m10 - matrix2.m10;
-		this.m11 = matrix1.m11 - matrix2.m11;
-		this.m12 = matrix1.m12 - matrix2.m12;
-
-		this.m20 = matrix1.m20 - matrix2.m20;
-		this.m21 = matrix1.m21 - matrix2.m21;
-		this.m22 = matrix1.m22 - matrix2.m22;
-
-		this.isIdentity = null;
-	}
-
-	/**
-	 * Sets the value of this matrix to the matrix difference of itself and
-	 * matrix m1 (this = this - m1).
-	 *
-	 * @param matrix
-	 *            the other matrix
-	 */
-	public void sub(Matrix3d matrix) {
-		assert matrix != null : AssertMessages.notNullParameter();
-		this.m00 -= matrix.m00;
-		this.m01 -= matrix.m01;
-		this.m02 -= matrix.m02;
-
-		this.m10 -= matrix.m10;
-		this.m11 -= matrix.m11;
-		this.m12 -= matrix.m12;
-
-		this.m20 -= matrix.m20;
-		this.m21 -= matrix.m21;
-		this.m22 -= matrix.m22;
-
-		this.isIdentity = null;
-	}
-
-	/**
-	 * Sets the value of this matrix to its transpose.
-	 */
-	public void transpose() {
-		double temp;
-
-		temp = this.m10;
-		this.m10 = this.m01;
-		this.m01 = temp;
-
-		temp = this.m20;
-		this.m20 = this.m02;
-		this.m02 = temp;
-
-		temp = this.m21;
-		this.m21 = this.m12;
-		this.m12 = temp;
-
-		this.isIdentity = null;
-	}
-
-	/**
-	 * Sets the value of this matrix to the transpose of the argument matrix.
-	 *
-	 * @param matrix
-	 *            the matrix to be transposed
-	 */
-	public void transpose(Matrix3d matrix) {
-		assert matrix != null : AssertMessages.notNullParameter();
-		if (this != matrix) {
-			this.m00 = matrix.m00;
-			this.m01 = matrix.m10;
-			this.m02 = matrix.m20;
-
-			this.m10 = matrix.m01;
-			this.m11 = matrix.m11;
-			this.m12 = matrix.m21;
-
-			this.m20 = matrix.m02;
-			this.m21 = matrix.m12;
-			this.m22 = matrix.m22;
-
-			this.isIdentity = null;
-		} else {
-			this.transpose();
-		}
-	}
-
-	/**
-	 * Sets the value of this matrix to the double value of the Matrix3f
-	 * argument.
-	 *
-	 * @param matrix
-	 *            the Matrix3f to be converted to double
-	 */
-	public void set(Matrix3d matrix) {
-		assert matrix != null : AssertMessages.notNullParameter();
-		this.m00 = matrix.m00;
-		this.m01 = matrix.m01;
-		this.m02 = matrix.m02;
-
-		this.m10 = matrix.m10;
-		this.m11 = matrix.m11;
-		this.m12 = matrix.m12;
-
-		this.m20 = matrix.m20;
-		this.m21 = matrix.m21;
-		this.m22 = matrix.m22;
-
-		this.isIdentity = matrix.isIdentity;
-	}
-
-	/**
-	 * Sets the values in this Matrix3f equal to the row-major array parameter
-	 * (ie, the first three elements of the array will be copied into the first
-	 * row of this matrix, etc.).
-	 *
-	 * @param matrix
-	 *            the double precision array of length 9
-	 */
-	public void set(double[] matrix) {
-		assert matrix != null : AssertMessages.notNullParameter();
-		assert matrix.length >= 9 : AssertMessages.tooSmallArrayParameter(matrix.length, 9);
-		this.m00 = matrix[0];
-		this.m01 = matrix[1];
-		this.m02 = matrix[2];
-
-		this.m10 = matrix[3];
-		this.m11 = matrix[4];
-		this.m12 = matrix[5];
-
-		this.m20 = matrix[6];
-		this.m21 = matrix[7];
-		this.m22 = matrix[8];
-
-		this.isIdentity = null;
-	}
-
-	/**
-	 * Set the components of the matrix.
-	 *
-	 * @param m00
-	 *            the [0][0] element
-	 * @param m01
-	 *            the [0][1] element
-	 * @param m02
-	 *            the [0][2] element
-	 * @param m10
-	 *            the [1][0] element
-	 * @param m11
-	 *            the [1][1] element
-	 * @param m12
-	 *            the [1][2] element
-	 * @param m20
-	 *            the [2][0] element
-	 * @param m21
-	 *            the [2][1] element
-	 * @param m22
-	 *            the [2][2] element
-	 */
-	@SuppressWarnings("checkstyle:parameternumber")
-	public void set(double m00, double m01, double m02, double m10, double m11, double m12, double m20, double m21, double m22) {
-		this.m00 = m00;
-		this.m01 = m01;
-		this.m02 = m02;
-
-		this.m10 = m10;
-		this.m11 = m11;
-		this.m12 = m12;
-
-		this.m20 = m20;
-		this.m21 = m21;
-		this.m22 = m22;
-
-		this.isIdentity = null;
-	}
-
-	/**
-	 * Sets the value of this matrix to the matrix inverse of the passed matrix
-	 * m1.
-	 *
-	 * @param matrix
-	 *            the matrix to be inverted
-	 */
-	public void invert(Matrix3d matrix) {
-		assert matrix != null : AssertMessages.notNullParameter();
-		invertGeneral(matrix);
-	}
-
-	/**
-	 * Inverts this matrix in place.
-	 */
-	public void invert() {
-		invertGeneral(this);
-	}
-
-	/**
-	 * General invert routine. Inverts m1 and places the result in "this". Note
-	 * that this routine handles both the "this" version and the non-"this"
-	 * version.
-	 *
-	 * <p>Also note that since this routine is slow anyway, we won't worry about
-	 * allocating a little bit of garbage.
-	 */
-	private void invertGeneral(Matrix3d matrix) {
-		// Use LU decomposition and backsubstitution code specifically
-		// for floating-point 3x3 matrices.
-
-		// Copy source matrix to t1tmp
-		final double[] tmp = new double[9];
-		tmp[0] = matrix.m00;
-		tmp[1] = matrix.m01;
-		tmp[2] = matrix.m02;
-
-		tmp[3] = matrix.m10;
-		tmp[4] = matrix.m11;
-		tmp[5] = matrix.m12;
-
-		tmp[6] = matrix.m20;
-		tmp[7] = matrix.m21;
-		tmp[8] = matrix.m22;
-
-		// Calculate LU decomposition: Is the matrix singular?
-		final int[] rowPerm = new int[3];
-		if (!luDecomposition(tmp, rowPerm)) {
-			throw new SingularMatrixException(Locale.getString("NOT_INVERTABLE_MATRIX")); //$NON-NLS-1$
-		}
-
-		// Perform back substitution on the identity matrix
-		final double[] result = new double[9];
-		for (int i = 0; i < 9; ++i) {
-			result[i] = 0.;
-		}
-		result[0] = 1.;
-		result[4] = 1.;
-		result[8] = 1.;
-		luBacksubstitution(tmp, rowPerm, result);
-
-		this.m00 = result[0];
-		this.m01 = result[1];
-		this.m02 = result[2];
-
-		this.m10 = result[3];
-		this.m11 = result[4];
-		this.m12 = result[5];
-
-		this.m20 = result[6];
-		this.m21 = result[7];
-		this.m22 = result[8];
-
-		this.isIdentity = null;
-	}
-
-	/**
-	 * Given a 3x3 array "matrix0", this function replaces it with the LU
-	 * decomposition of a row-wise permutation of itself. The input parameters
-	 * are "matrix0" and "dimen". The array "matrix0" is also an output
-	 * parameter. The vector "row_perm[3]" is an output parameter that contains
-	 * the row permutations resulting from partial pivoting. The output
-	 * parameter "even_row_xchg" is 1 when the number of row exchanges is even,
-	 * or -1 otherwise. Assumes data type is always double.
-	 *
-	 * <p>This function is similar to luDecomposition, except that it is tuned
-	 * specifically for 3x3 matrices.
-	 *
-	 * @return true if the matrix is nonsingular, or false otherwise.
-	 */
-	@SuppressWarnings({"checkstyle:cyclomaticcomplexity", "checkstyle:npathcomplexity"})
-	private static boolean luDecomposition(double[] matrix0, int[] row_perm) {
-		//
-		// Reference: Press, Flannery, Teukolsky, Vetterling,
-		// _Numerical_Recipes_in_C_, Cambridge University Press,
-		// 1988, pp 40-45.
-		//
-
-		// Determine implicit scaling information by looping over rows
-		//double big, temp;
-
-		int ptr = 0;
-		int rs = 0;
-
-		// For each row ...
-		final double[] rowScale = new double[3];
-		int i = 3;
-		while (i-- != 0) {
-			double big = 0.;
-
-			// For each column, find the largest element in the row
-			int j = 3;
-			while (j-- != 0) {
-				double temp = matrix0[ptr++];
-				temp = Math.abs(temp);
-				if (temp > big) {
-					big = temp;
-				}
-			}
-
-			// Is the matrix singular?
-			if (big == 0.) {
-				return false;
-			}
-			rowScale[rs++] = 1. / big;
-		}
-
-		final int mtx = 0;
-
-		// For all columns, execute Crout's method
-		for (int j = 0; j < 3; ++j) {
-			int imax;
-
-			// Determine elements of upper diagonal matrix U
-			for (i = 0; i < j; ++i) {
-				final int target = mtx + (3 * i) + j;
-				double sum = matrix0[target];
-				int k = i;
-				int p1 = mtx + (3 * i);
-				int p2 = mtx + j;
-				while (k-- != 0) {
-					sum -= matrix0[p1] * matrix0[p2];
-					++p1;
-					p2 += 3;
-				}
-				matrix0[target] = sum;
-			}
-
-			// Search for largest pivot element and calculate
-			// intermediate elements of lower diagonal matrix L.
-			double big = 0.;
-			imax = -1;
-			for (i = j; i < 3; ++i) {
-				final int target = mtx + (3 * i) + j;
-				double sum = matrix0[target];
-				int k = j;
-				int p1 = mtx + (3 * i);
-				int p2 = mtx + j;
-				while (k-- != 0) {
-					sum -= matrix0[p1] * matrix0[p2];
-					++p1;
-					p2 += 3;
-				}
-				matrix0[target] = sum;
-
-				// Is this the best pivot so far?
-				final double temp = rowScale[i] * Math.abs(sum);
-				if (temp >= big) {
-					big = temp;
-					imax = i;
-				}
-			}
-
-			if (imax < 0) {
-				throw new RuntimeException();
-			}
-
-			// Is a row exchange necessary?
-			if (j != imax) {
-				// Yes: exchange rows
-				int k = 3;
-				int p1 = mtx + (3 * imax);
-				int p2 = mtx + (3 * j);
-				while (k-- != 0) {
-					final double temp = matrix0[p1];
-					matrix0[p1++] = matrix0[p2];
-					matrix0[p2++] = temp;
-				}
-
-				// Record change in scale factor
-				rowScale[imax] = rowScale[j];
-			}
-
-			// Record row permutation
-			row_perm[j] = imax;
-
-			// Is the matrix singular
-			if (matrix0[mtx + 3 * j + j] == 0.) {
-				return false;
-			}
-
-			// Divide elements of lower diagonal matrix L by pivot
-			if (j != (3 - 1)) {
-				final double temp = 1. / (matrix0[mtx + 3 * j + j]);
-				int target = mtx + 3 * (j + 1) + j;
-				i = 2 - j;
-				while (i-- != 0) {
-					matrix0[target] *= temp;
-					target += 3;
-				}
-			}
-		}
-
-		return true;
-	}
-
-	/**
-	 * Solves a set of linear equations. The input parameters "matrix1", and
-	 * "row_perm" come from luDecompostionD3x3 and do not change here. The
-	 * parameter "matrix2" is a set of column vectors assembled into a 3x3
-	 * matrix of floating-point values. The procedure takes each column of
-	 * "matrix2" in turn and treats it as the right-hand side of the matrix
-	 * equation Ax = LUx = b. The solution vector replaces the original column
-	 * of the matrix.
-	 *
-	 * <p>If "matrix2" is the identity matrix, the procedure replaces its contents
-	 * with the inverse of the matrix from which "matrix1" was originally
-	 * derived.
-	 */
-	@Pure
-	private static void luBacksubstitution(double[] matrix1, int[] row_perm,
-			double[] matrix2) {
-		//
-		// Reference: Press, Flannery, Teukolsky, Vetterling,
-		// _Numerical_Recipes_in_C_, Cambridge University Press,
-		// 1988, pp 44-45.
-		//
-
-		// rp = row_perm;
-		final int rp = 0;
-
-		// For each column vector of matrix2 ...
-		for (int k = 0; k < 3; ++k) {
-			// cv = &(matrix2[0][k]);
-			final int cv = k;
-			int ii = -1;
-
-			// Forward substitution
-			for (int i = 0; i < 3; ++i) {
-				final int ip = row_perm[rp + i];
-				double sum = matrix2[cv + 3 * ip];
-				matrix2[cv + 3 * ip] = matrix2[cv + 3 * i];
-				if (ii >= 0) {
-					// rv = &(matrix1[i][0]);
-					final int rv = i * 3;
-					for (int j = ii; j <= i - 1; ++j) {
-						sum -= matrix1[rv + j] * matrix2[cv + 3 * j];
-					}
-				} else if (sum != 0.) {
-					ii = i;
-				}
-				matrix2[cv + 3 * i] = sum;
-			}
-
-			// Backsubstitution
-			// rv = &(matrix1[3][0]);
-			int rv = 2 * 3;
-			matrix2[cv + 3 * 2] /= matrix1[rv + 2];
-
-			rv -= 3;
-			matrix2[cv + 3 * 1] = (matrix2[cv + 3 * 1] - matrix1[rv + 2]
-					* matrix2[cv + 3 * 2])
-					/ matrix1[rv + 1];
-
-			rv -= 3;
-			matrix2[cv + 4 * 0] = (matrix2[cv + 3 * 0] - matrix1[rv + 1]
-					* matrix2[cv + 3 * 1] - matrix1[rv + 2]
-							* matrix2[cv + 3 * 2])
-					/ matrix1[rv + 0];
-
-		}
-	}
-
-	/**
-	 * Computes the determinant of this matrix.
-	 *
-	 * @return the determinant of the matrix
-	 */
-	@Pure
-	public double determinant() {
-		/* det(A, B, C) = det( [ x1 x2 x3 ]
-		 *                   [ y1 y2 y3 ]
-		 *                   [ z1 z2 z3 ] )
-		 */
-		return
-				this.m00 * (this.m11 * this.m22 - this.m21 * this.m12)
-				+ this.m10 * (this.m21 * this.m02 - this.m01 * this.m22)
-				+ this.m20 * (this.m01 * this.m12 - this.m11 * this.m02);
-	}
-
-	/**
-	 * Multiplies each element of this matrix by a scalar.
-	 *
-	 * @param scalar
-	 *            The scalar multiplier.
-	 */
-	public void mul(double scalar) {
-		this.m00 *= scalar;
-		this.m01 *= scalar;
-		this.m02 *= scalar;
-
-		this.m10 *= scalar;
-		this.m11 *= scalar;
-		this.m12 *= scalar;
-
-		this.m20 *= scalar;
-		this.m21 *= scalar;
-		this.m22 *= scalar;
-
-		this.isIdentity = null;
-	}
-
-	/**
-	 * Multiplies each element of matrix m1 by a scalar and places the result
-	 * into this. Matrix m1 is not modified.
-	 *
-	 * @param scalar
-	 *            the scalar multiplier
-	 * @param matrix
-	 *            the original matrix
-	 */
-	public void mul(double scalar, Matrix3d matrix) {
-		assert matrix != null : AssertMessages.notNullParameter();
-		this.m00 = scalar * matrix.m00;
-		this.m01 = scalar * matrix.m01;
-		this.m02 = scalar * matrix.m02;
-
-		this.m10 = scalar * matrix.m10;
-		this.m11 = scalar * matrix.m11;
-		this.m12 = scalar * matrix.m12;
-
-		this.m20 = scalar * matrix.m20;
-		this.m21 = scalar * matrix.m21;
-		this.m22 = scalar * matrix.m22;
-
-		this.isIdentity = null;
-	}
-
-	/**
-	 * Sets the value of this matrix to the result of multiplying itself with
-	 * matrix m1.
-	 *
-	 * @param matrix
-	 *            the other matrix
-	 */
-	public void mul(Matrix3d matrix) {
-		assert matrix != null : AssertMessages.notNullParameter();
-
-		final double m00 = this.m00 * matrix.m00 + this.m01 * matrix.m10 + this.m02 * matrix.m20;
-		final double m01 = this.m00 * matrix.m01 + this.m01 * matrix.m11 + this.m02 * matrix.m21;
-		final double m02 = this.m00 * matrix.m02 + this.m01 * matrix.m12 + this.m02 * matrix.m22;
-
-		final double m10 = this.m10 * matrix.m00 + this.m11 * matrix.m10 + this.m12 * matrix.m20;
-		final double m11 = this.m10 * matrix.m01 + this.m11 * matrix.m11 + this.m12 * matrix.m21;
-		final double m12 = this.m10 * matrix.m02 + this.m11 * matrix.m12 + this.m12 * matrix.m22;
-
-		final double m20 = this.m20 * matrix.m00 + this.m21 * matrix.m10 + this.m22 * matrix.m20;
-		final double m21 = this.m20 * matrix.m01 + this.m21 * matrix.m11 + this.m22 * matrix.m21;
-		final double m22 = this.m20 * matrix.m02 + this.m21 * matrix.m12 + this.m22 * matrix.m22;
-
-		this.m00 = m00;
-		this.m01 = m01;
-		this.m02 = m02;
-		this.m10 = m10;
-		this.m11 = m11;
-		this.m12 = m12;
-		this.m20 = m20;
-		this.m21 = m21;
-		this.m22 = m22;
-
-		this.isIdentity = null;
-	}
-
-	/**
-	 * Sets the value of this matrix to the result of multiplying the two
-	 * argument matrices together.
-	 *
-	 * @param matrix1
-	 *            the first matrix
-	 * @param matrix2
-	 *            the second matrix
-	 */
-	public void mul(Matrix3d matrix1, Matrix3d matrix2) {
-		assert matrix1 != null : AssertMessages.notNullParameter(0);
-		assert matrix2 != null : AssertMessages.notNullParameter(1);
-		if (this != matrix1 && this != matrix2) {
-			this.m00 = matrix1.m00 * matrix2.m00 + matrix1.m01 * matrix2.m10 + matrix1.m02 * matrix2.m20;
-			this.m01 = matrix1.m00 * matrix2.m01 + matrix1.m01 * matrix2.m11 + matrix1.m02 * matrix2.m21;
-			this.m02 = matrix1.m00 * matrix2.m02 + matrix1.m01 * matrix2.m12 + matrix1.m02 * matrix2.m22;
-
-			this.m10 = matrix1.m10 * matrix2.m00 + matrix1.m11 * matrix2.m10 + matrix1.m12 * matrix2.m20;
-			this.m11 = matrix1.m10 * matrix2.m01 + matrix1.m11 * matrix2.m11 + matrix1.m12 * matrix2.m21;
-			this.m12 = matrix1.m10 * matrix2.m02 + matrix1.m11 * matrix2.m12 + matrix1.m12 * matrix2.m22;
-
-			this.m20 = matrix1.m20 * matrix2.m00 + matrix1.m21 * matrix2.m10 + matrix1.m22 * matrix2.m20;
-			this.m21 = matrix1.m20 * matrix2.m01 + matrix1.m21 * matrix2.m11 + matrix1.m22 * matrix2.m21;
-			this.m22 = matrix1.m20 * matrix2.m02 + matrix1.m21 * matrix2.m12 + matrix1.m22 * matrix2.m22;
-		} else {
-			final double m00 = matrix1.m00 * matrix2.m00 + matrix1.m01 * matrix2.m10 + matrix1.m02 * matrix2.m20;
-			final double m01 = matrix1.m00 * matrix2.m01 + matrix1.m01 * matrix2.m11 + matrix1.m02 * matrix2.m21;
-			final double m02 = matrix1.m00 * matrix2.m02 + matrix1.m01 * matrix2.m12 + matrix1.m02 * matrix2.m22;
-
-			final double m10 = matrix1.m10 * matrix2.m00 + matrix1.m11 * matrix2.m10 + matrix1.m12 * matrix2.m20;
-			final double m11 = matrix1.m10 * matrix2.m01 + matrix1.m11 * matrix2.m11 + matrix1.m12 * matrix2.m21;
-			final double m12 = matrix1.m10 * matrix2.m02 + matrix1.m11 * matrix2.m12 + matrix1.m12 * matrix2.m22;
-
-			final double m20 = matrix1.m20 * matrix2.m00 + matrix1.m21 * matrix2.m10 + matrix1.m22 * matrix2.m20;
-			final double m21 = matrix1.m20 * matrix2.m01 + matrix1.m21 * matrix2.m11 + matrix1.m22 * matrix2.m21;
-			final double m22 = matrix1.m20 * matrix2.m02 + matrix1.m21 * matrix2.m12 + matrix1.m22 * matrix2.m22;
-
-			this.m00 = m00;
-			this.m01 = m01;
-			this.m02 = m02;
-			this.m10 = m10;
-			this.m11 = m11;
-			this.m12 = m12;
-			this.m20 = m20;
-			this.m21 = m21;
-			this.m22 = m22;
-		}
-
-		this.isIdentity = null;
-	}
-
-	/** Multiply this matrix by the given vector v and set the result..
-	 *
-	 * @param vector the vector.
-	 * @param result the vector resulting of <code>this * v</code>.
-	 */
-	@Pure
-	public void mul(Vector3D vector, Vector3D result) {
-		assert vector != null : AssertMessages.notNullParameter(0);
-		assert result != null : AssertMessages.notNullParameter(1);
-		result.set(
-				this.m00 * vector.getX() + this.m01 * vector.getY() + this.m02 * vector.getZ(),
-				this.m10 * vector.getX() + this.m11 * vector.getY() + this.m12 * vector.getZ(),
-				this.m20 * vector.getX() + this.m21 * vector.getY() + this.m22 * vector.getZ());
-	}
-
-	/** Multiply the transposing of this matrix by the given vector.
-	 *
-	 * @param vector the vector.
-	 * @param result the vector resulting of <code>transpose(this) * v</code>.
-	 */
-	@Pure
-	public void mulTransposeLeft(Vector3D vector, Vector3D result) {
-		assert vector != null : AssertMessages.notNullParameter(0);
-		assert result != null : AssertMessages.notNullParameter(1);
-		result.set(
-				this.m00 * vector.getX() + this.m10 * vector.getY() + this.m20 * vector.getZ(),
-				this.m01 * vector.getX() + this.m11 * vector.getY() + this.m21 * vector.getZ(),
-				this.m02 * vector.getX() + this.m12 * vector.getY() + this.m22 * vector.getZ());
-	}
-
-	/**
-	 * Multiplies the transpose of matrix m1 times matrix m2, and places the
-	 * result into this.
-	 *
-	 * @param matrix1
-	 *            the matrix on the left hand side of the multiplication
-	 * @param matrix2
-	 *            the matrix on the right hand side of the multiplication
-	 */
-	public void mulTransposeLeft(Matrix3d matrix1, Matrix3d matrix2) {
-		assert matrix1 != null : AssertMessages.notNullParameter(0);
-		assert matrix2 != null : AssertMessages.notNullParameter(1);
-		if (this != matrix1 && this != matrix2) {
-			this.m00 = matrix1.m00 * matrix2.m00 + matrix1.m10 * matrix2.m10 + matrix1.m20 * matrix2.m20;
-			this.m01 = matrix1.m00 * matrix2.m01 + matrix1.m10 * matrix2.m11 + matrix1.m20 * matrix2.m21;
-			this.m02 = matrix1.m00 * matrix2.m02 + matrix1.m10 * matrix2.m12 + matrix1.m20 * matrix2.m22;
-
-			this.m10 = matrix1.m01 * matrix2.m00 + matrix1.m11 * matrix2.m10 + matrix1.m21 * matrix2.m20;
-			this.m11 = matrix1.m01 * matrix2.m01 + matrix1.m11 * matrix2.m11 + matrix1.m21 * matrix2.m21;
-			this.m12 = matrix1.m01 * matrix2.m02 + matrix1.m11 * matrix2.m12 + matrix1.m21 * matrix2.m22;
-
-			this.m20 = matrix1.m02 * matrix2.m00 + matrix1.m12 * matrix2.m10 + matrix1.m22 * matrix2.m20;
-			this.m21 = matrix1.m02 * matrix2.m01 + matrix1.m12 * matrix2.m11 + matrix1.m22 * matrix2.m21;
-			this.m22 = matrix1.m02 * matrix2.m02 + matrix1.m12 * matrix2.m12 + matrix1.m22 * matrix2.m22;
-		} else {
-			final double m00 = matrix1.m00 * matrix2.m00 + matrix1.m10 * matrix2.m10 + matrix1.m20 * matrix2.m20;
-			final double m01 = matrix1.m00 * matrix2.m01 + matrix1.m10 * matrix2.m11 + matrix1.m20 * matrix2.m21;
-			final double m02 = matrix1.m00 * matrix2.m02 + matrix1.m10 * matrix2.m12 + matrix1.m20 * matrix2.m22;
-
-			final double m10 = matrix1.m01 * matrix2.m00 + matrix1.m11 * matrix2.m10 + matrix1.m21 * matrix2.m20;
-			final double m11 = matrix1.m01 * matrix2.m01 + matrix1.m11 * matrix2.m11 + matrix1.m21 * matrix2.m21;
-			final double m12 = matrix1.m01 * matrix2.m02 + matrix1.m11 * matrix2.m12 + matrix1.m21 * matrix2.m22;
-
-			final double m20 = matrix1.m02 * matrix2.m00 + matrix1.m12 * matrix2.m10 + matrix1.m22 * matrix2.m20;
-			final double m21 = matrix1.m02 * matrix2.m01 + matrix1.m12 * matrix2.m11 + matrix1.m22 * matrix2.m21;
-			final double m22 = matrix1.m02 * matrix2.m02 + matrix1.m12 * matrix2.m12 + matrix1.m22 * matrix2.m22;
-
-			this.m00 = m00;
-			this.m01 = m01;
-			this.m02 = m02;
-			this.m10 = m10;
-			this.m11 = m11;
-			this.m12 = m12;
-			this.m20 = m20;
-			this.m21 = m21;
-			this.m22 = m22;
-		}
-
-		this.isIdentity = null;
-	}
-
-	/**
-	 * Multiplies this matrix by matrix m1, does an SVD normalization of the
-	 * result, and places the result back into this matrix this =
-	 * SVDnorm(this*m1).
-	 *
-	 * @param matrix
-	 *            the matrix on the right hand side of the multiplication
-	 */
-	public void mulNormalize(Matrix3d matrix) {
-		assert matrix != null : AssertMessages.notNullParameter();
-
-		final double[] tmp = new double[9];
-		final double[] tmpRot = new double[9];
-		final double[] tmpScale = new double[3];
-
-		tmp[0] = this.m00 * matrix.m00 + this.m01 * matrix.m10 + this.m02 * matrix.m20;
-		tmp[1] = this.m00 * matrix.m01 + this.m01 * matrix.m11 + this.m02 * matrix.m21;
-		tmp[2] = this.m00 * matrix.m02 + this.m01 * matrix.m12 + this.m02 * matrix.m22;
-
-		tmp[3] = this.m10 * matrix.m00 + this.m11 * matrix.m10 + this.m12 * matrix.m20;
-		tmp[4] = this.m10 * matrix.m01 + this.m11 * matrix.m11 + this.m12 * matrix.m21;
-		tmp[5] = this.m10 * matrix.m02 + this.m11 * matrix.m12 + this.m12 * matrix.m22;
-
-		tmp[6] = this.m20 * matrix.m00 + this.m21 * matrix.m10 + this.m22 * matrix.m20;
-		tmp[7] = this.m20 * matrix.m01 + this.m21 * matrix.m11 + this.m22 * matrix.m21;
-		tmp[8] = this.m20 * matrix.m02 + this.m21 * matrix.m12 + this.m22 * matrix.m22;
-
-		computeSVD(tmp, tmpScale, tmpRot);
-
-		this.m00 = tmpRot[0];
-		this.m01 = tmpRot[1];
-		this.m02 = tmpRot[2];
-
-		this.m10 = tmpRot[3];
-		this.m11 = tmpRot[4];
-		this.m12 = tmpRot[5];
-
-		this.m20 = tmpRot[6];
-		this.m21 = tmpRot[7];
-		this.m22 = tmpRot[8];
-
-		this.isIdentity = null;
-	}
-
-	/**
-	 * Multiplies matrix m1 by matrix m2, does an SVD normalization of the
-	 * result, and places the result into this matrix this = SVDnorm(m1*m2).
-	 *
-	 * @param matrix1
-	 *            the matrix on the left hand side of the multiplication
-	 * @param matrix2
-	 *            the matrix on the right hand side of the multiplication
-	 */
-	public void mulNormalize(Matrix3d matrix1, Matrix3d matrix2) {
-		assert matrix1 != null : AssertMessages.notNullParameter(0);
-		assert matrix2 != null : AssertMessages.notNullParameter(1);
-
-		final double[] tmp = new double[9];
-		final double[] tmpRot = new double[9];
-		final double[] tmpScale = new double[3];
-
-		tmp[0] = matrix1.m00 * matrix2.m00 + matrix1.m01 * matrix2.m10 + matrix1.m02 * matrix2.m20;
-		tmp[1] = matrix1.m00 * matrix2.m01 + matrix1.m01 * matrix2.m11 + matrix1.m02 * matrix2.m21;
-		tmp[2] = matrix1.m00 * matrix2.m02 + matrix1.m01 * matrix2.m12 + matrix1.m02 * matrix2.m22;
-
-		tmp[3] = matrix1.m10 * matrix2.m00 + matrix1.m11 * matrix2.m10 + matrix1.m12 * matrix2.m20;
-		tmp[4] = matrix1.m10 * matrix2.m01 + matrix1.m11 * matrix2.m11 + matrix1.m12 * matrix2.m21;
-		tmp[5] = matrix1.m10 * matrix2.m02 + matrix1.m11 * matrix2.m12 + matrix1.m12 * matrix2.m22;
-
-		tmp[6] = matrix1.m20 * matrix2.m00 + matrix1.m21 * matrix2.m10 + matrix1.m22 * matrix2.m20;
-		tmp[7] = matrix1.m20 * matrix2.m01 + matrix1.m21 * matrix2.m11 + matrix1.m22 * matrix2.m21;
-		tmp[8] = matrix1.m20 * matrix2.m02 + matrix1.m21 * matrix2.m12 + matrix1.m22 * matrix2.m22;
-
-		computeSVD(tmp, tmpScale, tmpRot);
-
-		this.m00 = tmpRot[0];
-		this.m01 = tmpRot[1];
-		this.m02 = tmpRot[2];
-
-		this.m10 = tmpRot[3];
-		this.m11 = tmpRot[4];
-		this.m12 = tmpRot[5];
-
-		this.m20 = tmpRot[6];
-		this.m21 = tmpRot[7];
-		this.m22 = tmpRot[8];
-
-		this.isIdentity = null;
-	}
-
-	/**
-	 * Multiplies the transpose of matrix m1 times the transpose of matrix m2,
-	 * and places the result into this.
-	 *
-	 * @param matrix1
-	 *            the matrix on the left hand side of the multiplication
-	 * @param matrix2
-	 *            the matrix on the right hand side of the multiplication
-	 */
-	public void mulTransposeBoth(Matrix3d matrix1, Matrix3d matrix2) {
-		assert matrix1 != null : AssertMessages.notNullParameter(0);
-		assert matrix2 != null : AssertMessages.notNullParameter(1);
-		if (this != matrix1 && this != matrix2) {
-			this.m00 = matrix1.m00 * matrix2.m00 + matrix1.m10 * matrix2.m01 + matrix1.m20 * matrix2.m02;
-			this.m01 = matrix1.m00 * matrix2.m10 + matrix1.m10 * matrix2.m11 + matrix1.m20 * matrix2.m12;
-			this.m02 = matrix1.m00 * matrix2.m20 + matrix1.m10 * matrix2.m21 + matrix1.m20 * matrix2.m22;
-
-			this.m10 = matrix1.m01 * matrix2.m00 + matrix1.m11 * matrix2.m01 + matrix1.m21 * matrix2.m02;
-			this.m11 = matrix1.m01 * matrix2.m10 + matrix1.m11 * matrix2.m11 + matrix1.m21 * matrix2.m12;
-			this.m12 = matrix1.m01 * matrix2.m20 + matrix1.m11 * matrix2.m21 + matrix1.m21 * matrix2.m22;
-
-			this.m20 = matrix1.m02 * matrix2.m00 + matrix1.m12 * matrix2.m01 + matrix1.m22 * matrix2.m02;
-			this.m21 = matrix1.m02 * matrix2.m10 + matrix1.m12 * matrix2.m11 + matrix1.m22 * matrix2.m12;
-			this.m22 = matrix1.m02 * matrix2.m20 + matrix1.m12 * matrix2.m21 + matrix1.m22 * matrix2.m22;
-		} else {
-			final double m00 = matrix1.m00 * matrix2.m00 + matrix1.m10 * matrix2.m01 + matrix1.m20 * matrix2.m02;
-			final double m01 = matrix1.m00 * matrix2.m10 + matrix1.m10 * matrix2.m11 + matrix1.m20 * matrix2.m12;
-			final double m02 = matrix1.m00 * matrix2.m20 + matrix1.m10 * matrix2.m21 + matrix1.m20 * matrix2.m22;
-
-			final double m10 = matrix1.m01 * matrix2.m00 + matrix1.m11 * matrix2.m01 + matrix1.m21 * matrix2.m02;
-			final double m11 = matrix1.m01 * matrix2.m10 + matrix1.m11 * matrix2.m11 + matrix1.m21 * matrix2.m12;
-			final double m12 = matrix1.m01 * matrix2.m20 + matrix1.m11 * matrix2.m21 + matrix1.m21 * matrix2.m22;
-
-			final double m20 = matrix1.m02 * matrix2.m00 + matrix1.m12 * matrix2.m01 + matrix1.m22 * matrix2.m02;
-			final double m21 = matrix1.m02 * matrix2.m10 + matrix1.m12 * matrix2.m11 + matrix1.m22 * matrix2.m12;
-			final double m22 = matrix1.m02 * matrix2.m20 + matrix1.m12 * matrix2.m21 + matrix1.m22 * matrix2.m22;
-
-			this.m00 = m00;
-			this.m01 = m01;
-			this.m02 = m02;
-			this.m10 = m10;
-			this.m11 = m11;
-			this.m12 = m12;
-			this.m20 = m20;
-			this.m21 = m21;
-			this.m22 = m22;
-		}
-
-		this.isIdentity = null;
-	}
-
-	/**
-	 * Multiplies matrix m1 times the transpose of matrix m2, and places the
-	 * result into this.
-	 *
-	 * @param matrix1
-	 *            the matrix on the left hand side of the multiplication
-	 * @param matrix2
-	 *            the matrix on the right hand side of the multiplication
-	 */
-	public void mulTransposeRight(Matrix3d matrix1, Matrix3d matrix2) {
-		assert matrix1 != null : AssertMessages.notNullParameter(0);
-		assert matrix2 != null : AssertMessages.notNullParameter(1);
-		if (this != matrix1 && this != matrix2) {
-			this.m00 = matrix1.m00 * matrix2.m00 + matrix1.m01 * matrix2.m01 + matrix1.m02 * matrix2.m02;
-			this.m01 = matrix1.m00 * matrix2.m10 + matrix1.m01 * matrix2.m11 + matrix1.m02 * matrix2.m12;
-			this.m02 = matrix1.m00 * matrix2.m20 + matrix1.m01 * matrix2.m21 + matrix1.m02 * matrix2.m22;
-
-			this.m10 = matrix1.m10 * matrix2.m00 + matrix1.m11 * matrix2.m01 + matrix1.m12 * matrix2.m02;
-			this.m11 = matrix1.m10 * matrix2.m10 + matrix1.m11 * matrix2.m11 + matrix1.m12 * matrix2.m12;
-			this.m12 = matrix1.m10 * matrix2.m20 + matrix1.m11 * matrix2.m21 + matrix1.m12 * matrix2.m22;
-
-			this.m20 = matrix1.m20 * matrix2.m00 + matrix1.m21 * matrix2.m01 + matrix1.m22 * matrix2.m02;
-			this.m21 = matrix1.m20 * matrix2.m10 + matrix1.m21 * matrix2.m11 + matrix1.m22 * matrix2.m12;
-			this.m22 = matrix1.m20 * matrix2.m20 + matrix1.m21 * matrix2.m21 + matrix1.m22 * matrix2.m22;
-		} else {
-			final double m00 = matrix1.m00 * matrix2.m00 + matrix1.m01 * matrix2.m01 + matrix1.m02 * matrix2.m02;
-			final double m01 = matrix1.m00 * matrix2.m10 + matrix1.m01 * matrix2.m11 + matrix1.m02 * matrix2.m12;
-			final double m02 = matrix1.m00 * matrix2.m20 + matrix1.m01 * matrix2.m21 + matrix1.m02 * matrix2.m22;
-
-			final double m10 = matrix1.m10 * matrix2.m00 + matrix1.m11 * matrix2.m01 + matrix1.m12 * matrix2.m02;
-			final double m11 = matrix1.m10 * matrix2.m10 + matrix1.m11 * matrix2.m11 + matrix1.m12 * matrix2.m12;
-			final double m12 = matrix1.m10 * matrix2.m20 + matrix1.m11 * matrix2.m21 + matrix1.m12 * matrix2.m22;
-
-			final double m20 = matrix1.m20 * matrix2.m00 + matrix1.m21 * matrix2.m01 + matrix1.m22 * matrix2.m02;
-			final double m21 = matrix1.m20 * matrix2.m10 + matrix1.m21 * matrix2.m11 + matrix1.m22 * matrix2.m12;
-			final double m22 = matrix1.m20 * matrix2.m20 + matrix1.m21 * matrix2.m21 + matrix1.m22 * matrix2.m22;
-
-			this.m00 = m00;
-			this.m01 = m01;
-			this.m02 = m02;
-			this.m10 = m10;
-			this.m11 = m11;
-			this.m12 = m12;
-			this.m20 = m20;
-			this.m21 = m21;
-			this.m22 = m22;
-		}
-
-		this.isIdentity = null;
-	}
-
-	/**
-	 * Perform singular value decomposition normalization of matrix m1 and place
-	 * the normalized values into this.
-	 *
-	 * @param matrix
-	 *            Provides the matrix values to be normalized
-	 */
-	public void normalize(Matrix3d matrix) {
-		assert matrix != null : AssertMessages.notNullParameter();
-
-		final double[] tmp = new double[9];
-		final double[] tmpRot = new double[9];
-		final double[] tmpScale = new double[3];
-
-		tmp[0] = matrix.m00;
-		tmp[1] = matrix.m01;
-		tmp[2] = matrix.m02;
-
-		tmp[3] = matrix.m10;
-		tmp[4] = matrix.m11;
-		tmp[5] = matrix.m12;
-
-		tmp[6] = matrix.m20;
-		tmp[7] = matrix.m21;
-		tmp[8] = matrix.m22;
-
-		computeSVD(tmp, tmpScale, tmpRot);
-
-		this.m00 = tmpRot[0];
-		this.m01 = tmpRot[1];
-		this.m02 = tmpRot[2];
-
-		this.m10 = tmpRot[3];
-		this.m11 = tmpRot[4];
-		this.m12 = tmpRot[5];
-
-		this.m20 = tmpRot[6];
-		this.m21 = tmpRot[7];
-		this.m22 = tmpRot[8];
-
-		this.isIdentity = null;
-	}
-
-	/**
-	 * Performs singular value decomposition normalization of this matrix.
-	 */
-	public void normalize() {
-		final double[] tmpRot = new double[9];
-		final double[] tmpScale = new double[3];
-
-		getScaleRotate3x3(tmpScale, tmpRot);
-
-		this.m00 = tmpRot[0];
-		this.m01 = tmpRot[1];
-		this.m02 = tmpRot[2];
-
-		this.m10 = tmpRot[3];
-		this.m11 = tmpRot[4];
-		this.m12 = tmpRot[5];
-
-		this.m20 = tmpRot[6];
-		this.m21 = tmpRot[7];
-		this.m22 = tmpRot[8];
-
-		this.isIdentity = null;
-	}
-
-	/**
-	 * Perform cross product normalization of this matrix.
-	 */
-
-	public void normalizeCP() {
-		double mag = 1. / Math.sqrt(this.m00 * this.m00 + this.m10 * this.m10 + this.m20 * this.m20);
-		this.m00 = this.m00 * mag;
-		this.m10 = this.m10 * mag;
-		this.m20 = this.m20 * mag;
-
-		mag = 1. / Math.sqrt(this.m01 * this.m01 + this.m11 * this.m11 + this.m21 * this.m21);
-		this.m01 = this.m01 * mag;
-		this.m11 = this.m11 * mag;
-		this.m21 = this.m21 * mag;
-
-		this.m02 = this.m10 * this.m21 - this.m11 * this.m20;
-		this.m12 = this.m01 * this.m20 - this.m00 * this.m21;
-		this.m22 = this.m00 * this.m11 - this.m01 * this.m10;
-
-		this.isIdentity = null;
-	}
-
-	/**
-	 * Perform cross product normalization of matrix m1 and place the normalized
-	 * values into this.
-	 *
-	 * @param matrix
-	 *            Provides the matrix values to be normalized
-	 */
-	public void normalizeCP(Matrix3d matrix) {
-		assert matrix != null : AssertMessages.notNullParameter();
-		double mag = 1. / Math.sqrt(matrix.m00 * matrix.m00 + matrix.m10 * matrix.m10 + matrix.m20
-				* matrix.m20);
-		this.m00 = matrix.m00 * mag;
-		this.m10 = matrix.m10 * mag;
-		this.m20 = matrix.m20 * mag;
-
-		mag = 1. / Math.sqrt(matrix.m01 * matrix.m01 + matrix.m11 * matrix.m11 + matrix.m21
-				* matrix.m21);
-		this.m01 = matrix.m01 * mag;
-		this.m11 = matrix.m11 * mag;
-		this.m21 = matrix.m21 * mag;
-
-		this.m02 = this.m10 * this.m21 - this.m11 * this.m20;
-		this.m12 = this.m01 * this.m20 - this.m00 * this.m21;
-		this.m22 = this.m00 * this.m11 - this.m01 * this.m10;
-
-		this.isIdentity = null;
-	}
-
-	/**
-	 * Returns true if all of the data members of Matrix3f m1 are equal to the
-	 * corresponding data members in this Matrix3f.
-	 *
-	 * @param matrix
-	 *            the matrix with which the comparison is made
-	 * @return true or false
-	 */
-	@Pure
-	public boolean equals(Matrix3d matrix) {
-		try {
-			return this.m00 == matrix.m00 && this.m01 == matrix.m01
-					&& this.m02 == matrix.m02 && this.m10 == matrix.m10
-					&& this.m11 == matrix.m11 && this.m12 == matrix.m12
-					&& this.m20 == matrix.m20 && this.m21 == matrix.m21 && this.m22 == matrix.m22;
-		} catch (NullPointerException e2) {
-			return false;
-		}
-
-	}
-
-	/**
-	 * Returns true if the Object t1 is of type Matrix3f and all of the data
-	 * members of t1 are equal to the corresponding data members in this
-	 * Matrix3f.
-	 *
-	 * @param object
-	 *            the matrix with which the comparison is made
-	 * @return true or false
-	 */
-	@Pure
-	@Override
-	public boolean equals(Object object) {
-		if (object == this) {
-			return true;
-		}
-		if (getClass().isInstance(object)) {
-			final Matrix3d m2 = (Matrix3d) object;
-			return this.m00 == m2.m00 && this.m01 == m2.m01
-					&& this.m02 == m2.m02 && this.m10 == m2.m10
-					&& this.m11 == m2.m11 && this.m12 == m2.m12
-					&& this.m20 == m2.m20 && this.m21 == m2.m21 && this.m22 == m2.m22;
-		}
-		return false;
-	}
-
-	private static double epsilon(double value, double epsilon) {
-		return Double.isNaN(epsilon) ? Math.ulp(value) : epsilon;
-	}
-
-	/**
-	 * Returns true if the L-infinite distance between this matrix and matrix m1
-	 * is less than or equal to the epsilon parameter, otherwise returns false.
-	 * The L-infinite distance is equal to MAX[i=0, 1, 2 ; j=0, 1, 2 ;
-	 * abs(this.m(i, j) - m1.m(i, j)]
-	 *
-	 * @param matrix
-	 *            the matrix to be compared to this matrix
-	 * @param epsilon
-	 *            the threshold value
-	 * @return <code>true</code> if this matrix is equals to the specified matrix at epsilon.
-	 */
-	@Pure
-	@SuppressWarnings({"checkstyle:returncount", "checkstyle:cyclomaticcomplexity", "checkstyle:npathcomplexity"})
-	public boolean epsilonEquals(Matrix3d matrix, double epsilon) {
-		assert matrix != null : AssertMessages.notNullParameter();
-		double diff;
-
-		diff = this.m00 - matrix.m00;
-		if ((diff < 0 ? -diff : diff) > epsilon(diff, epsilon)) {
-			return false;
-		}
-
-		diff = this.m01 - matrix.m01;
-		if ((diff < 0 ? -diff : diff) > epsilon(diff, epsilon)) {
-			return false;
-		}
-
-		diff = this.m02 - matrix.m02;
-		if ((diff < 0 ? -diff : diff) > epsilon(diff, epsilon)) {
-			return false;
-		}
-
-		diff = this.m10 - matrix.m10;
-		if ((diff < 0 ? -diff : diff) > epsilon(diff, epsilon)) {
-			return false;
-		}
-
-		diff = this.m11 - matrix.m11;
-		if ((diff < 0 ? -diff : diff) > epsilon(diff, epsilon)) {
-			return false;
-		}
-
-		diff = this.m12 - matrix.m12;
-		if ((diff < 0 ? -diff : diff) > epsilon(diff, epsilon)) {
-			return false;
-		}
-
-		diff = this.m20 - matrix.m20;
-		if ((diff < 0 ? -diff : diff) > epsilon(diff, epsilon)) {
-			return false;
-		}
-
-		diff = this.m21 - matrix.m21;
-		if ((diff < 0 ? -diff : diff) > epsilon(diff, epsilon)) {
-			return false;
-		}
-
-		diff = this.m22 - matrix.m22;
-		if ((diff < 0 ? -diff : diff) > epsilon(diff, epsilon)) {
-			return false;
-		}
-
-		return true;
-	}
-
-	/**
-	 * Returns a hash code value based on the data values in this object. Two
-	 * different Matrix3f objects with identical data values (i.e.,
-	 * Matrix3f.equals returns true) will return the same hash code value. Two
-	 * objects with different data members may return the same hash value,
-	 * although this is not likely.
-	 *
-	 * @return the integer hash code value
-	 */
-	@Pure
-	@Override
-	public int hashCode() {
-		long bits = 1L;
-		bits = 31L * bits + Double.hashCode(this.m00);
-		bits = 31L * bits + Double.hashCode(this.m01);
-		bits = 31L * bits + Double.hashCode(this.m02);
-		bits = 31L * bits + Double.hashCode(this.m10);
-		bits = 31L * bits + Double.hashCode(this.m11);
-		bits = 31L * bits + Double.hashCode(this.m12);
-		bits = 31L * bits + Double.hashCode(this.m20);
-		bits = 31L * bits + Double.hashCode(this.m21);
-		bits = 31L * bits + Double.hashCode(this.m22);
-		return (int) (bits ^ (bits >> 31));
-	}
-
-	/**
-	 * Sets this matrix to all zeros.
-	 */
-	public void setZero() {
-		this.m00 = 0.;
-		this.m01 = 0.;
-		this.m02 = 0.;
-
-		this.m10 = 0.;
-		this.m11 = 0.;
-		this.m12 = 0.;
-
-		this.m20 = 0.;
-		this.m21 = 0.;
-		this.m22 = 0.;
-
-		this.isIdentity = Boolean.FALSE;
-	}
-
-	/**
-	 * Sets this matrix as diagonal.
-	 *
-	 * @param m00
-	 *            the first element of the diagonal
-	 * @param m11
-	 *            the second element of the diagonal
-	 * @param m22
-	 *            the third element of the diagonal
-	 */
-	public void setDiagonal(double m00, double m11, double m22) {
-		this.m00 = m00;
-		this.m01 = 0.;
-		this.m02 = 0.;
-		this.m10 = 0.;
-		this.m11 = m11;
-		this.m12 = 0.;
-		this.m20 = 0.;
-		this.m21 = 0.;
-		this.m22 = m22;
-
-		this.isIdentity = null;
-	}
-
-	/**
-	 * Negates the value of this matrix: this = -this.
-	 */
-	public void negate() {
-		this.m00 = -this.m00;
-		this.m01 = -this.m01;
-		this.m02 = -this.m02;
-
-		this.m10 = -this.m10;
-		this.m11 = -this.m11;
-		this.m12 = -this.m12;
-
-		this.m20 = -this.m20;
-		this.m21 = -this.m21;
-		this.m22 = -this.m22;
-
-		this.isIdentity = null;
-	}
-
-	/**
-	 * Sets the value of this matrix equal to the negation of of the Matrix3f
-	 * parameter.
-	 *
-	 * @param matrix
-	 *            the source matrix
-	 */
-	public void negate(Matrix3d matrix) {
-		assert matrix != null : AssertMessages.notNullParameter();
-		this.m00 = -matrix.m00;
-		this.m01 = -matrix.m01;
-		this.m02 = -matrix.m02;
-
-		this.m10 = -matrix.m10;
-		this.m11 = -matrix.m11;
-		this.m12 = -matrix.m12;
-
-		this.m20 = -matrix.m20;
-		this.m21 = -matrix.m21;
-		this.m22 = -matrix.m22;
-
-		this.isIdentity = null;
-	}
-
-	/** Compute the SVD of a matrix m.
-	 *
-	 * @param matrix the matrix.
-	 * @param outScale is set with the scaling factors.
-	 * @param outRot is set with the rotation factors.
-	 */
-	@SuppressWarnings({"checkstyle:methodlength", "checkstyle:cyclomaticcomplexity", "checkstyle:npathcomplexity"})
-	protected static void computeSVD(double[] matrix, double[] outScale, double[] outRot) {
-	    assert matrix != null : AssertMessages.notNullParameter(0);
-		assert matrix.length >= 9 : AssertMessages.tooSmallArrayParameter(0, matrix.length, 9);
-		assert outScale != null : AssertMessages.notNullParameter(1);
-		assert outScale.length >= 3 : AssertMessages.tooSmallArrayParameter(1, outScale.length, 3);
-		assert outRot != null : AssertMessages.notNullParameter(2);
-		assert outRot.length >= 9 : AssertMessages.tooSmallArrayParameter(2, outRot.length, 9);
-		final double[] u1 = new double[9];
-		final double[] v1 = new double[9];
-		final double[] t1 = new double[9];
-		final double[] t2 = new double[9];
-
-		final double[] tmp = t1;
-		final double[] singleValues = t2;
-
-		final double[] rot = new double[9];
-		final double[] e = new double[3];
-		final double[] scales = new double[3];
-
-		for (int i = 0; i < 9; ++i) {
-			rot[i] = matrix[i];
-		}
-
-		// u1
-
-		if (MathUtil.isEpsilonZero(matrix[3] * matrix[3])) {
-			u1[0] = 1.;
-			u1[1] = 0.;
-			u1[2] = 0.;
-			u1[3] = 0.;
-			u1[4] = 1.;
-			u1[5] = 0.;
-			u1[6] = 0.;
-			u1[7] = 0.;
-			u1[8] = 1.;
-		} else if (MathUtil.isEpsilonZero(matrix[0] * matrix[0])) {
-			tmp[0] = matrix[0];
-			tmp[1] = matrix[1];
-			tmp[2] = matrix[2];
-			matrix[0] = matrix[3];
-			matrix[1] = matrix[4];
-			matrix[2] = matrix[5];
-
-			// zero
-			matrix[3] = -tmp[0];
-			matrix[4] = -tmp[1];
-			matrix[5] = -tmp[2];
-
-			u1[0] = 0.;
-			u1[1] = 1.;
-			u1[2] = 0.;
-			u1[3] = -1.;
-			u1[4] = 0.;
-			u1[5] = 0.;
-			u1[6] = 0.;
-			u1[7] = 0.;
-			u1[8] = 1.;
-		} else {
-			final double g = 1. / Math.sqrt(matrix[0] * matrix[0] + matrix[3] * matrix[3]);
-			final double c1 = matrix[0] * g;
-			final double s1 = matrix[3] * g;
-			tmp[0] = c1 * matrix[0] + s1 * matrix[3];
-			tmp[1] = c1 * matrix[1] + s1 * matrix[4];
-			tmp[2] = c1 * matrix[2] + s1 * matrix[5];
-
-			// zero
-			matrix[3] = -s1 * matrix[0] + c1 * matrix[3];
-			matrix[4] = -s1 * matrix[1] + c1 * matrix[4];
-			matrix[5] = -s1 * matrix[2] + c1 * matrix[5];
-
-			matrix[0] = tmp[0];
-			matrix[1] = tmp[1];
-			matrix[2] = tmp[2];
-			u1[0] = c1;
-			u1[1] = s1;
-			u1[2] = 0.;
-			u1[3] = -s1;
-			u1[4] = c1;
-			u1[5] = 0.;
-			u1[6] = 0.;
-			u1[7] = 0.;
-			u1[8] = 1.;
-		}
-
-		// u2
-
-		if (MathUtil.isEpsilonZero(matrix[6] * matrix[6])) {
-			//
-		} else if (MathUtil.isEpsilonZero(matrix[0] * matrix[0])) {
-			tmp[0] = matrix[0];
-			tmp[1] = matrix[1];
-			tmp[2] = matrix[2];
-			matrix[0] = matrix[6];
-			matrix[1] = matrix[7];
-			matrix[2] = matrix[8];
-
-			// zero
-			matrix[6] = -tmp[0];
-			matrix[7] = -tmp[1];
-			matrix[8] = -tmp[2];
-
-			tmp[0] = u1[0];
-			tmp[1] = u1[1];
-			tmp[2] = u1[2];
-			u1[0] = u1[6];
-			u1[1] = u1[7];
-			u1[2] = u1[8];
-
-			// zero
-			u1[6] = -tmp[0];
-			u1[7] = -tmp[1];
-			u1[8] = -tmp[2];
-		} else {
-			final double g = 1. / Math.sqrt(matrix[0] * matrix[0] + matrix[6] * matrix[6]);
-			final double c2 = matrix[0] * g;
-			final double s2 = matrix[6] * g;
-			tmp[0] = c2 * matrix[0] + s2 * matrix[6];
-			tmp[1] = c2 * matrix[1] + s2 * matrix[7];
-			tmp[2] = c2 * matrix[2] + s2 * matrix[8];
-
-			matrix[6] = -s2 * matrix[0] + c2 * matrix[6];
-			matrix[7] = -s2 * matrix[1] + c2 * matrix[7];
-			matrix[8] = -s2 * matrix[2] + c2 * matrix[8];
-			matrix[0] = tmp[0];
-			matrix[1] = tmp[1];
-			matrix[2] = tmp[2];
-
-			tmp[0] = c2 * u1[0];
-			tmp[1] = c2 * u1[1];
-			u1[2] = s2;
-
-			tmp[6] = -u1[0] * s2;
-			tmp[7] = -u1[1] * s2;
-			u1[8] = c2;
-			u1[0] = tmp[0];
-			u1[1] = tmp[1];
-			u1[6] = tmp[6];
-			u1[7] = tmp[7];
-		}
-
-		// v1
-
-		if (MathUtil.isEpsilonZero(matrix[2] * matrix[2])) {
-			v1[0] = 1.;
-			v1[1] = 0.;
-			v1[2] = 0.;
-			v1[3] = 0.;
-			v1[4] = 1.;
-			v1[5] = 0.;
-			v1[6] = 0.;
-			v1[7] = 0.;
-			v1[8] = 1.;
-		} else if (MathUtil.isEpsilonZero(matrix[1] * matrix[1])) {
-			tmp[2] = matrix[2];
-			tmp[5] = matrix[5];
-			tmp[8] = matrix[8];
-			matrix[2] = -matrix[1];
-			matrix[5] = -matrix[4];
-			matrix[8] = -matrix[7];
-
-			// zero
-			matrix[1] = tmp[2];
-			matrix[4] = tmp[5];
-			matrix[7] = tmp[8];
-
-			v1[0] = 1.;
-			v1[1] = 0.;
-			v1[2] = 0.;
-			v1[3] = 0.;
-			v1[4] = 0.;
-			v1[5] = -1.;
-			v1[6] = 0.;
-			v1[7] = 1.;
-			v1[8] = 0.;
-		} else {
-			final double g = 1. / Math.sqrt(matrix[1] * matrix[1] + matrix[2] * matrix[2]);
-			final double c3 = matrix[1] * g;
-			final double s3 = matrix[2] * g;
-			// can assign to m[1]?
-			tmp[1] = c3 * matrix[1] + s3 * matrix[2];
-			// zero
-			matrix[2] = -s3 * matrix[1] + c3 * matrix[2];
-			matrix[1] = tmp[1];
-
-			tmp[4] = c3 * matrix[4] + s3 * matrix[5];
-			matrix[5] = -s3 * matrix[4] + c3 * matrix[5];
-			matrix[4] = tmp[4];
-
-			tmp[7] = c3 * matrix[7] + s3 * matrix[8];
-			matrix[8] = -s3 * matrix[7] + c3 * matrix[8];
-			matrix[7] = tmp[7];
-
-			v1[0] = 1.;
-			v1[1] = 0.;
-			v1[2] = 0.;
-			v1[3] = 0.;
-			v1[4] = c3;
-			v1[5] = -s3;
-			v1[6] = 0.;
-			v1[7] = s3;
-			v1[8] = c3;
-		}
-
-		// u3
-
-		if (MathUtil.isEpsilonZero(matrix[7] * matrix[7])) {
-			//
-		} else if (MathUtil.isEpsilonZero(matrix[4] * matrix[4])) {
-			tmp[3] = matrix[3];
-			tmp[4] = matrix[4];
-			tmp[5] = matrix[5];
-			// zero
-			matrix[3] = matrix[6];
-			matrix[4] = matrix[7];
-			matrix[5] = matrix[8];
-
-			// zero
-			matrix[6] = -tmp[3];
-			// zero
-			matrix[7] = -tmp[4];
-			matrix[8] = -tmp[5];
-
-			tmp[3] = u1[3];
-			tmp[4] = u1[4];
-			tmp[5] = u1[5];
-			u1[3] = u1[6];
-			u1[4] = u1[7];
-			u1[5] = u1[8];
-
-			// zero
-			u1[6] = -tmp[3];
-			u1[7] = -tmp[4];
-			u1[8] = -tmp[5];
-
-		} else {
-			final double g = 1. / Math.sqrt(matrix[4] * matrix[4] + matrix[7] * matrix[7]);
-			final double c4 = matrix[4] * g;
-			final double s4 = matrix[7] * g;
-			tmp[3] = c4 * matrix[3] + s4 * matrix[6];
-			// zero
-			matrix[6] = -s4 * matrix[3] + c4 * matrix[6];
-			matrix[3] = tmp[3];
-
-			tmp[4] = c4 * matrix[4] + s4 * matrix[7];
-			matrix[7] = -s4 * matrix[4] + c4 * matrix[7];
-			matrix[4] = tmp[4];
-
-			tmp[5] = c4 * matrix[5] + s4 * matrix[8];
-			matrix[8] = -s4 * matrix[5] + c4 * matrix[8];
-			matrix[5] = tmp[5];
-
-			tmp[3] = c4 * u1[3] + s4 * u1[6];
-			u1[6] = -s4 * u1[3] + c4 * u1[6];
-			u1[3] = tmp[3];
-
-			tmp[4] = c4 * u1[4] + s4 * u1[7];
-			u1[7] = -s4 * u1[4] + c4 * u1[7];
-			u1[4] = tmp[4];
-
-			tmp[5] = c4 * u1[5] + s4 * u1[8];
-			u1[8] = -s4 * u1[5] + c4 * u1[8];
-			u1[5] = tmp[5];
-		}
-
-		singleValues[0] = matrix[0];
-		singleValues[1] = matrix[4];
-		singleValues[2] = matrix[8];
-		e[0] = matrix[1];
-		e[1] = matrix[5];
-
-		if (MathUtil.isEpsilonZero(e[0] * e[0]) && MathUtil.isEpsilonZero(e[1] * e[1])) {
-			//
-		} else {
-			computeGr(singleValues, e, u1, v1);
-		}
-
-		scales[0] = singleValues[0];
-		scales[1] = singleValues[1];
-		scales[2] = singleValues[2];
-
-		// Do some optimization here. If scale is unity, simply return the
-		// rotation matrix.
-		if (MathUtil.isEpsilonEqual(Math.abs(scales[0]), 1.)
-				&& MathUtil.isEpsilonEqual(Math.abs(scales[1]), 1.)
-				&& MathUtil.isEpsilonEqual(Math.abs(scales[2]), 1.)) {
-			// System.out.println("Scale components almost to 1.");
-
-			int negCnt = 0;
-			for (int i = 0; i < 3; ++i) {
-				if (scales[i] < 0.) {
-					++negCnt;
-				}
-			}
-
-			if ((negCnt == 0) || (negCnt == 2)) {
-				// System.out.println("Optimize!!");
-				outScale[0] = 1.;
-				outScale[1] = 1.;
-				outScale[2] = 1.;
-				for (int i = 0; i < 9; ++i) {
-					outRot[i] = rot[i];
-				}
-
-				return;
-			}
-		}
-
-		transposeMat(u1, t1);
-		transposeMat(v1, t2);
-
-		svdReorder(matrix, t1, t2, scales, outRot, outScale);
-
-	}
-
-	@SuppressWarnings({"checkstyle:cyclomaticcomplexity", "checkstyle:npathcomplexity"})
-	private static void svdReorder(double[] matrix, double[] t1, double[] t2,
-			double[] scales, double[] outRot, double[] outScale) {
-
-		// check for rotation information in the scales
-		if (scales[0] < 0.) {
-			// move the rotation info to rotation matrix
-			scales[0] = -scales[0];
-			t2[0] = -t2[0];
-			t2[1] = -t2[1];
-			t2[2] = -t2[2];
-		}
-		if (scales[1] < 0.) {
-			// move the rotation info to rotation matrix
-			scales[1] = -scales[1];
-			t2[3] = -t2[3];
-			t2[4] = -t2[4];
-			t2[5] = -t2[5];
-		}
-		if (scales[2] < 0.) {
-			// move the rotation info to rotation matrix
-			scales[2] = -scales[2];
-			t2[6] = -t2[6];
-			t2[7] = -t2[7];
-			t2[8] = -t2[8];
-		}
-
-		final double[] rot = new double[9];
-
-		matMul(t1, t2, rot);
-
-		// check for equal scales case and do not reorder
-		if (MathUtil.isEpsilonEqual(Math.abs(scales[0]), Math.abs(scales[1]))
-				&& MathUtil.isEpsilonEqual(Math.abs(scales[1]), Math.abs(scales[2]))) {
-			for (int i = 0; i < 9; ++i) {
-				outRot[i] = rot[i];
-			}
-			for (int i = 0; i < 3; ++i) {
-				outScale[i] = scales[i];
-			}
-
-		} else {
-
-			final int[] out = new int[3];
-
-			// sort the order of the results of SVD
-			if (scales[0] > scales[1]) {
-				if (scales[0] > scales[2]) {
-					if (scales[2] > scales[1]) {
-						// xzy
-						out[0] = 0;
-						out[1] = 2;
-						out[2] = 1;
-					} else {
-						// xyz
-						out[0] = 0;
-						out[1] = 1;
-						out[2] = 2;
-					}
-				} else {
-					// zxy
-					out[0] = 2;
-					out[1] = 0;
-					out[2] = 1;
-				}
-			} else {
-				// y > x
-				if (scales[1] > scales[2]) {
-					if (scales[2] > scales[0]) {
-						// yzx
-						out[0] = 1;
-						out[1] = 2;
-						out[2] = 0;
-					} else {
-						// yxz
-						out[0] = 1;
-						out[1] = 0;
-						out[2] = 2;
-					}
-				} else {
-					// zyx
-					out[0] = 2;
-					out[1] = 1;
-					out[2] = 0;
-				}
-			}
-
-			// sort the order of the input matrix
-			final double[] mag = new double[3];
-			mag[0] = matrix[0] * matrix[0] + matrix[1] * matrix[1] + matrix[2] * matrix[2];
-			mag[1] = matrix[3] * matrix[3] + matrix[4] * matrix[4] + matrix[5] * matrix[5];
-			mag[2] = matrix[6] * matrix[6] + matrix[7] * matrix[7] + matrix[8] * matrix[8];
-
-			final int in0;
-			final int in1;
-			final int in2;
-
-			if (mag[0] > mag[1]) {
-				if (mag[0] > mag[2]) {
-					if (mag[2] > mag[1]) {
-						// xzy
-						in0 = 0;
-						in2 = 1;
-						in1 = 2;
-					} else {
-						// xyz
-						in0 = 0;
-						in1 = 1;
-						in2 = 2;
-					}
-				} else {
-					// zxy
-					in2 = 0;
-					in0 = 1;
-					in1 = 2;
-				}
-			} else {
-				// y > x 1>0
-				if (mag[1] > mag[2]) {
-					if (mag[2] > mag[0]) {
-						// yzx
-						in1 = 0;
-						in2 = 1;
-						in0 = 2;
-					} else {
-						// yxz
-						in1 = 0;
-						in0 = 1;
-						in2 = 2;
-					}
-				} else {
-					// zyx
-					in2 = 0;
-					in1 = 1;
-					in0 = 2;
-				}
-			}
-
-			int index = out[in0];
-			outScale[0] = scales[index];
-
-			index = out[in1];
-			outScale[1] = scales[index];
-
-			index = out[in2];
-			outScale[2] = scales[index];
-
-			index = out[in0];
-			outRot[0] = rot[index];
-
-			index = out[in0] + 3;
-			outRot[0 + 3] = rot[index];
-
-			index = out[in0] + 6;
-			outRot[0 + 6] = rot[index];
-
-			index = out[in1];
-			outRot[1] = rot[index];
-
-			index = out[in1] + 3;
-			outRot[1 + 3] = rot[index];
-
-			index = out[in1] + 6;
-			outRot[1 + 6] = rot[index];
-
-			index = out[in2];
-			outRot[2] = rot[index];
-
-			index = out[in2] + 3;
-			outRot[2 + 3] = rot[index];
-
-			index = out[in2] + 6;
-			outRot[2 + 6] = rot[index];
-		}
-	}
-
-	private static int computeGr(double[] sValue, double[] eValue, double[] uValue, double[] vValue) {
-		final double[] cosl = new double[2];
-		final double[] cosr = new double[2];
-		final double[] sinl = new double[2];
-		final double[] sinr = new double[2];
-		final double[] m = new double[9];
-
-		final int maxInteractions = 10;
-		final double convergeTol = 4.89E-15;
-		final double cb48 = 1.;
-
-		boolean converged = false;
-		if (Math.abs(eValue[1]) < convergeTol || Math.abs(eValue[0]) < convergeTol) {
-			converged = true;
-		}
-
-		for (int k = 0; k < maxInteractions && !converged; ++k) {
-			final double shift = computeShift(sValue[1], eValue[1], sValue[2]);
-			double fvalue = (Math.abs(sValue[0]) - shift) * (dSign(cb48, sValue[0]) + shift / sValue[0]);
-			double gvalue = eValue[0];
-			double rvalue;
-
-			rvalue = computeRot(fvalue, gvalue, sinr, cosr, 0);
-			fvalue = cosr[0] * sValue[0] + sinr[0] * eValue[0];
-			eValue[0] = cosr[0] * eValue[0] - sinr[0] * sValue[0];
-			gvalue = sinr[0] * sValue[1];
-			sValue[1] = cosr[0] * sValue[1];
-
-			rvalue = computeRot(fvalue, gvalue, sinl, cosl, 0);
-			sValue[0] = rvalue;
-			fvalue = cosl[0] * eValue[0] + sinl[0] * sValue[1];
-			sValue[1] = cosl[0] * sValue[1] - sinl[0] * eValue[0];
-			gvalue = sinl[0] * eValue[1];
-			eValue[1] = cosl[0] * eValue[1];
-
-			rvalue = computeRot(fvalue, gvalue, sinr, cosr, 1);
-			eValue[0] = rvalue;
-			fvalue = cosr[1] * sValue[1] + sinr[1] * eValue[1];
-			eValue[1] = cosr[1] * eValue[1] - sinr[1] * sValue[1];
-			gvalue = sinr[1] * sValue[2];
-			sValue[2] = cosr[1] * sValue[2];
-
-			rvalue = computeRot(fvalue, gvalue, sinl, cosl, 1);
-			sValue[1] = rvalue;
-			fvalue = cosl[1] * eValue[1] + sinl[1] * sValue[2];
-			sValue[2] = cosl[1] * sValue[2] - sinl[1] * eValue[1];
-			eValue[1] = fvalue;
-
-			// update u matrices
-			double utemp = uValue[0];
-			uValue[0] = cosl[0] * utemp + sinl[0] * uValue[3];
-			uValue[3] = -sinl[0] * utemp + cosl[0] * uValue[3];
-			utemp = uValue[1];
-			uValue[1] = cosl[0] * utemp + sinl[0] * uValue[4];
-			uValue[4] = -sinl[0] * utemp + cosl[0] * uValue[4];
-			utemp = uValue[2];
-			uValue[2] = cosl[0] * utemp + sinl[0] * uValue[5];
-			uValue[5] = -sinl[0] * utemp + cosl[0] * uValue[5];
-
-			utemp = uValue[3];
-			uValue[3] = cosl[1] * utemp + sinl[1] * uValue[6];
-			uValue[6] = -sinl[1] * utemp + cosl[1] * uValue[6];
-			utemp = uValue[4];
-			uValue[4] = cosl[1] * utemp + sinl[1] * uValue[7];
-			uValue[7] = -sinl[1] * utemp + cosl[1] * uValue[7];
-			utemp = uValue[5];
-			uValue[5] = cosl[1] * utemp + sinl[1] * uValue[8];
-			uValue[8] = -sinl[1] * utemp + cosl[1] * uValue[8];
-
-			// update v matrices
-
-			double vtemp = vValue[0];
-			vValue[0] = cosr[0] * vtemp + sinr[0] * vValue[1];
-			vValue[1] = -sinr[0] * vtemp + cosr[0] * vValue[1];
-			vtemp = vValue[3];
-			vValue[3] = cosr[0] * vtemp + sinr[0] * vValue[4];
-			vValue[4] = -sinr[0] * vtemp + cosr[0] * vValue[4];
-			vtemp = vValue[6];
-			vValue[6] = cosr[0] * vtemp + sinr[0] * vValue[7];
-			vValue[7] = -sinr[0] * vtemp + cosr[0] * vValue[7];
-
-			vtemp = vValue[1];
-			vValue[1] = cosr[1] * vtemp + sinr[1] * vValue[2];
-			vValue[2] = -sinr[1] * vtemp + cosr[1] * vValue[2];
-			vtemp = vValue[4];
-			vValue[4] = cosr[1] * vtemp + sinr[1] * vValue[5];
-			vValue[5] = -sinr[1] * vtemp + cosr[1] * vValue[5];
-			vtemp = vValue[7];
-			vValue[7] = cosr[1] * vtemp + sinr[1] * vValue[8];
-			vValue[8] = -sinr[1] * vtemp + cosr[1] * vValue[8];
-
-			m[0] = sValue[0];
-			m[1] = eValue[0];
-			m[2] = 0.;
-			m[3] = 0.;
-			m[4] = sValue[1];
-			m[5] = eValue[1];
-			m[6] = 0.;
-			m[7] = 0.;
-			m[8] = sValue[2];
-
-			if (Math.abs(eValue[1]) < convergeTol || Math.abs(eValue[0]) < convergeTol) {
-				converged = true;
-			}
-		}
-
-		if (Math.abs(eValue[1]) < convergeTol) {
-			compute2X2(sValue[0], eValue[0], sValue[1], sValue, sinl, cosl, sinr, cosr, 0);
-
-			double utemp = uValue[0];
-			uValue[0] = cosl[0] * utemp + sinl[0] * uValue[3];
-			uValue[3] = -sinl[0] * utemp + cosl[0] * uValue[3];
-			utemp = uValue[1];
-			uValue[1] = cosl[0] * utemp + sinl[0] * uValue[4];
-			uValue[4] = -sinl[0] * utemp + cosl[0] * uValue[4];
-			utemp = uValue[2];
-			uValue[2] = cosl[0] * utemp + sinl[0] * uValue[5];
-			uValue[5] = -sinl[0] * utemp + cosl[0] * uValue[5];
-
-			// update v matrices
-
-			double vtemp = vValue[0];
-			vValue[0] = cosr[0] * vtemp + sinr[0] * vValue[1];
-			vValue[1] = -sinr[0] * vtemp + cosr[0] * vValue[1];
-			vtemp = vValue[3];
-			vValue[3] = cosr[0] * vtemp + sinr[0] * vValue[4];
-			vValue[4] = -sinr[0] * vtemp + cosr[0] * vValue[4];
-			vtemp = vValue[6];
-			vValue[6] = cosr[0] * vtemp + sinr[0] * vValue[7];
-			vValue[7] = -sinr[0] * vtemp + cosr[0] * vValue[7];
-		} else {
-			compute2X2(sValue[1], eValue[1], sValue[2], sValue, sinl, cosl, sinr, cosr, 1);
-
-			double utemp = uValue[3];
-			uValue[3] = cosl[0] * utemp + sinl[0] * uValue[6];
-			uValue[6] = -sinl[0] * utemp + cosl[0] * uValue[6];
-			utemp = uValue[4];
-			uValue[4] = cosl[0] * utemp + sinl[0] * uValue[7];
-			uValue[7] = -sinl[0] * utemp + cosl[0] * uValue[7];
-			utemp = uValue[5];
-			uValue[5] = cosl[0] * utemp + sinl[0] * uValue[8];
-			uValue[8] = -sinl[0] * utemp + cosl[0] * uValue[8];
-
-			// update v matrices
-
-			double vtemp = vValue[1];
-			vValue[1] = cosr[0] * vtemp + sinr[0] * vValue[2];
-			vValue[2] = -sinr[0] * vtemp + cosr[0] * vValue[2];
-			vtemp = vValue[4];
-			vValue[4] = cosr[0] * vtemp + sinr[0] * vValue[5];
-			vValue[5] = -sinr[0] * vtemp + cosr[0] * vValue[5];
-			vtemp = vValue[7];
-			vValue[7] = cosr[0] * vtemp + sinr[0] * vValue[8];
-			vValue[8] = -sinr[0] * vtemp + cosr[0] * vValue[8];
-		}
-
-		return 0;
-	}
-
-	@Pure
-	private static double dSign(double value1, double value2) {
-		final double x = value1 >= 0 ? value1 : -value1;
-		return value2 >= 0 ? x : -x;
-	}
-
-	@Pure
-	private static double computeShift(double fval, double gval, double hval) {
-		final double fa = Math.abs(fval);
-		final double ga = Math.abs(gval);
-		final double ha = Math.abs(hval);
-		final double fhmn = Math.min(fa, ha);
-		final double fhmx = Math.max(fa, ha);
-		double ssmin;
-		if (fhmn == 0.) {
-			ssmin = 0.;
-			/*if (fhmx == 0.) {
->>>>>>> 77603426
 			} else {
 				d1 = Math.min(fhmx, ga) / Math.max(fhmx, ga);
 			}*/
