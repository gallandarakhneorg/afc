/*
 * $Id$
 * This file is a part of the Arakhne Foundation Classes, http://www.arakhne.org/afc
 *
 * Copyright (c) 2000-2012 Stephane GALLAND.
 * Copyright (c) 2005-10, Multiagent Team, Laboratoire Systemes et Transports,
 *                        Universite de Technologie de Belfort-Montbeliard.
 * Copyright (c) 2013-2016 The original authors, and other authors.
 *
 * Licensed under the Apache License, Version 2.0 (the "License");
 * you may not use this file except in compliance with the License.
 * You may obtain a copy of the License at http://www.apache.org/licenses/LICENSE-2.0
 *
 * Unless required by applicable law or agreed to in writing, software
 * distributed under the License is distributed on an "AS IS" BASIS,
 * WITHOUT WARRANTIES OR CONDITIONS OF ANY KIND, either express or implied.
 * See the License for the specific language governing permissions and
 * limitations under the License.
 */

package org.arakhne.afc.math.matrix;

import static org.arakhne.afc.math.MathConstants.JACOBI_MAX_SWEEPS;

import java.io.Serializable;
import java.util.Arrays;

import org.eclipse.xtext.xbase.lib.Pure;

import org.arakhne.afc.math.MathUtil;
import org.arakhne.afc.math.geometry.d3.Point3D;
import org.arakhne.afc.math.geometry.d3.Tuple3D;
import org.arakhne.afc.math.geometry.d3.Vector3D;
import org.arakhne.afc.vmutil.asserts.AssertMessages;
import org.arakhne.afc.vmutil.locale.Locale;

/**
 * Is represented internally as a 3x3 floating point matrix. The mathematical
 * representation is row major, as in traditional matrix mathematics.
 *
 * @author $Author: sgalland$
 * @version $FullVersion$
 * @mavengroupid $GroupId$
 * @mavenartifactid $ArtifactId$
 */
@SuppressWarnings({"checkstyle:magicnumber", "checkstyle:methodcount"})
public class Matrix3d implements Serializable, Cloneable {

    private static final long serialVersionUID = -7386754038391115819L;

   	/**
	 * Literal constant.
	 */
    private static final String COLUMN_INDEX_RULE = "Column index must be in [0; 2]";

	   /**
     *Literal constant.
     */
    private static final String SECOND_MATRIX_NOT_NULL = "Second matrix must not be null";

	   /**
     *Literal constant.
     */
    private static final String FIRST_MATRIX_NOT_NULL = "First matrix must not be null";

	/**
	 * The first matrix element in the first row.
	 */
	protected double m00;

	/**
	 * The second matrix element in the first row.
	 */
	protected double m01;

	/**
	 * The third matrix element in the first row.
	 */
	protected double m02;

	/**
	 * The first matrix element in the second row.
	 */
	protected double m10;

	/**
	 * The second matrix element in the second row.
	 */
	protected double m11;

	/**
	 * The third matrix element in the second row.
	 */
	protected double m12;

	/**
	 * The first matrix element in the third row.
	 */
	protected double m20;

	/**
	 * The second matrix element in the third row.
	 */
	protected double m21;

	/**
	 * The third matrix element in the third row.
	 */
	protected double m22;

	/** Indicates if the matrix is identity.
	 * If <code>null</code> the identity flag must be determined.
	 */
	protected Boolean isIdentity;

	/**
	 * Constructs and initializes a Matrix3f from the specified nine values.
	 *
	 * @param m00
	 *            the [0][0] element
	 * @param m01
	 *            the [0][1] element
	 * @param m02
	 *            the [0][2] element
	 * @param m10
	 *            the [1][0] element
	 * @param m11
	 *            the [1][1] element
	 * @param m12
	 *            the [1][2] element
	 * @param m20
	 *            the [2][0] element
	 * @param m21
	 *            the [2][1] element
	 * @param m22
	 *            the [2][2] element
	 */
	public Matrix3d(double m00, double m01, double m02, double m10, double m11, double m12, double m20, double m21, double m22) {
		this.m00 = m00;
		this.m01 = m01;
		this.m02 = m02;

		this.m10 = m10;
		this.m11 = m11;
		this.m12 = m12;

		this.m20 = m20;
		this.m21 = m21;
		this.m22 = m22;
	}

	/**
	 * Constructs and initializes a Matrix3f from the specified nine- element
	 * array.
	 *
	 * @param values
	 *            the array of length 9 containing in order
	 */
	public Matrix3d(double[] values) {
		assert values != null : AssertMessages.notNullParameter();
		assert values.length >= 9 : AssertMessages.tooSmallArrayParameter(values.length, 9);
		this.m00 = values[0];
		this.m01 = values[1];
		this.m02 = values[2];

		this.m10 = values[3];
		this.m11 = values[4];
		this.m12 = values[5];

		this.m20 = values[6];
		this.m21 = values[7];
		this.m22 = values[8];
	}

	/**
	 * Constructs a new matrix with the same values as the Matrix3f parameter.
	 *
	 * @param matrix
	 *            the source matrix
	 */
	public Matrix3d(Matrix3d matrix) {
		assert matrix != null : AssertMessages.notNullParameter();
		this.m00 = matrix.m00;
		this.m01 = matrix.m01;
		this.m02 = matrix.m02;

		this.m10 = matrix.m10;
		this.m11 = matrix.m11;
		this.m12 = matrix.m12;

		this.m20 = matrix.m20;
		this.m21 = matrix.m21;
		this.m22 = matrix.m22;
	}

	/**
	 * Constructs and initializes a Matrix3f to all zeros.
	 */
	public Matrix3d() {
		this.m00 = 0.;
		this.m01 = 0.;
		this.m02 = 0.;

		this.m10 = 0.;
		this.m11 = 0.;
		this.m12 = 0.;

		this.m20 = 0.;
		this.m21 = 0.;
		this.m22 = 0.;
	}

	/**
	 * Returns a string that contains the values of this Matrix3f.
	 *
	 * @return the String representation
	 */
	@Pure
	@Override
	public String toString() {
		return this.m00 + ", " //$NON-NLS-1$
				+ this.m01 + ", " //$NON-NLS-1$
				+ this.m02 + "\n" //$NON-NLS-1$
				+ this.m10 + ", " //$NON-NLS-1$
				+ this.m11 + ", " //$NON-NLS-1$
				+ this.m12 + "\n" //$NON-NLS-1$
				+ this.m20 + ", " //$NON-NLS-1$
				+ this.m21 + ", " //$NON-NLS-1$
				+ this.m22 + "\n"; //$NON-NLS-1$
	}

	/**
	 * Sets this Matrix3f to identity.
	 */
	public void setIdentity() {
		this.m00 = 1.;
		this.m01 = 0.;
		this.m02 = 0.;

		this.m10 = 0.;
		this.m11 = 1.;
		this.m12 = 0.;

		this.m20 = 0.;
		this.m21 = 0.;
		this.m22 = 1.;

		this.isIdentity = Boolean.TRUE;
	}

	/**
	 * Sets the specified element of this matrix3f to the value provided.
	 *
	 * @param row
	 *            the row number to be modified (zero indexed)
	 * @param column
	 *            the column number to be modified (zero indexed)
	 * @param value
	 *            the new value
	 */
	public void setElement(int row, int column, double value) {
<<<<<<< HEAD
		assert row >= 0 && row < 3 : AssertMessages.outsideRangeInclusiveParameter(0, row, 0, 2);
		assert column >= 0 && column < 3 : AssertMessages.outsideRangeInclusiveParameter(1, column, 0, 2);
=======
		assert row >= 0 && row < 3 : "Row index must be in [0; 2]"; //$NON-NLS-1$
		assert column >= 0 && column < 3 : COLUMN_INDEX_RULE; //$NON-NLS-1$
>>>>>>> cbcb22d4
		switch (row) {
		case 0:
			switch (column) {
			case 0:
				this.m00 = value;
				break;
			case 1:
				this.m01 = value;
				break;
			case 2:
				this.m02 = value;
				break;
			default:
				throw new ArrayIndexOutOfBoundsException();
			}
			break;

		case 1:
			switch (column) {
			case 0:
				this.m10 = value;
				break;
			case 1:
				this.m11 = value;
				break;
			case 2:
				this.m12 = value;
				break;
			default:
				throw new ArrayIndexOutOfBoundsException();
			}
			break;

		case 2:
			switch (column) {
			case 0:
				this.m20 = value;
				break;
			case 1:
				this.m21 = value;
				break;
			case 2:
				this.m22 = value;
				break;
			default:
				throw new ArrayIndexOutOfBoundsException();
			}
			break;

		default:
			throw new ArrayIndexOutOfBoundsException();
		}

		this.isIdentity = null;
	}

	/**
	 * Retrieves the value at the specified row and column of the specified
	 * matrix.
	 *
	 * @param row
	 *            the row number to be retrieved (zero indexed)
	 * @param column
	 *            the column number to be retrieved (zero indexed)
	 * @return the value at the indexed element.
	 */
	@Pure
	@SuppressWarnings("checkstyle:returncount")
	public double getElement(int row, int column) {
<<<<<<< HEAD
		assert row >= 0 && row < 3 : AssertMessages.outsideRangeInclusiveParameter(0, row, 0, 2);
		assert column >= 0 && column < 3 : AssertMessages.outsideRangeInclusiveParameter(1, column, 0, 2);
=======
		assert row >= 0 && row < 3 : "Row index must be in [0; 2]"; //$NON-NLS-1$
		assert column >= 0 && column < 3 : COLUMN_INDEX_RULE; //$NON-NLS-1$
>>>>>>> cbcb22d4
		switch (row) {
		case 0:
			switch (column) {
			case 0:
				return this.m00;
			case 1:
				return this.m01;
			case 2:
				return this.m02;
			default:
				break;
			}
			break;
		case 1:
			switch (column) {
			case 0:
				return this.m10;
			case 1:
				return this.m11;
			case 2:
				return this.m12;
			default:
				break;
			}
			break;

		case 2:
			switch (column) {
			case 0:
				return this.m20;
			case 1:
				return this.m21;
			case 2:
				return this.m22;
			default:
				break;
			}
			break;

		default:
			break;
		}

		throw new ArrayIndexOutOfBoundsException();
	}

	/**
	 * Copies the matrix values in the specified row into the vector parameter.
	 *
	 * @param row
	 *            the matrix row
	 * @param vector
	 *            the vector into which the matrix row values will be copied
	 */
	public void getRow(int row, Vector3D vector) {
		assert row >= 0 && row < 3 : AssertMessages.outsideRangeInclusiveParameter(0, row, 0, 2);
		assert vector != null : AssertMessages.notNullParameter(1);
		if (row == 0) {
			vector.set(this.m00, this.m01, this.m02);
		} else if (row == 1) {
			vector.set(this.m10, this.m11, this.m12);
		} else if (row == 2) {
			vector.set(this.m20, this.m21, this.m22);
		} else {
			throw new ArrayIndexOutOfBoundsException();
		}

	}

	/**
	 * Copies the matrix values in the specified row into the array parameter.
	 *
	 * @param row
	 *            the matrix row
	 * @param vector
	 *            the array into which the matrix row values will be copied
	 */
	public void getRow(int row, double[] vector) {
		assert row >= 0 && row < 3 : AssertMessages.outsideRangeInclusiveParameter(0, row, 0, 2);
		assert vector != null : AssertMessages.notNullParameter(1);
		assert vector.length >= 3 : AssertMessages.tooSmallArrayParameter(vector.length, 3);
		if (row == 0) {
			vector[0] = this.m00;
			vector[1] = this.m01;
			vector[2] = this.m02;
		} else if (row == 1) {
			vector[0] = this.m10;
			vector[1] = this.m11;
			vector[2] = this.m12;
		} else if (row == 2) {
			vector[0] = this.m20;
			vector[1] = this.m21;
			vector[2] = this.m22;
		} else {
			throw new ArrayIndexOutOfBoundsException();
		}

	}

	/**
	 * Copies the matrix values in the specified column into the vector
	 * parameter.
	 *
	 * @param column
	 *            the matrix column
	 * @param vector
	 *            the vector into which the matrix row values will be copied
	 */
	public void getColumn(int column, Vector3D vector) {
<<<<<<< HEAD
		assert column >= 0 && column < 3 : AssertMessages.outsideRangeInclusiveParameter(0, column, 0, 2);
		assert vector != null : AssertMessages.notNullParameter(1);
=======
		assert column >= 0 && column < 3 : COLUMN_INDEX_RULE; //$NON-NLS-1$
		assert vector != null : "Vector of values must not be null"; //$NON-NLS-1$
>>>>>>> cbcb22d4
		if (column == 0) {
			vector.set(this.m00, this.m10, this.m20);
		} else if (column == 1) {
			vector.set(this.m01, this.m11, this.m21);
		} else if (column == 2) {
			vector.set(this.m02, this.m12, this.m22);
		} else {
			throw new ArrayIndexOutOfBoundsException();
		}

	}

	/**
	 * Copies the matrix values in the specified column into the array
	 * parameter.
	 *
	 * @param column
	 *            the matrix column
	 * @param vector
	 *            the array into which the matrix row values will be copied
	 */
	public void getColumn(int column, double[] vector) {
<<<<<<< HEAD
		assert column >= 0 && column < 3 : AssertMessages.outsideRangeInclusiveParameter(0, column, 0, 2);
		assert vector != null : AssertMessages.notNullParameter(1);
		assert vector.length >= 3 : AssertMessages.tooSmallArrayParameter(vector.length, 3);
=======
		assert column >= 0 && column < 3 : COLUMN_INDEX_RULE; //$NON-NLS-1$
		assert vector != null : "Vector of values must not be null"; //$NON-NLS-1$
		assert vector.length >= 3 : "Size of the vector is too small";  //$NON-NLS-1$
>>>>>>> cbcb22d4
		if (column == 0) {
			vector[0] = this.m00;
			vector[1] = this.m10;
			vector[2] = this.m20;
		} else if (column == 1) {
			vector[0] = this.m01;
			vector[1] = this.m11;
			vector[2] = this.m21;
		} else if (column == 2) {
			vector[0] = this.m02;
			vector[1] = this.m12;
			vector[2] = this.m22;
		} else {
			throw new ArrayIndexOutOfBoundsException();
		}

	}

	/**
	 * Sets the specified row of this Matrix3f to the 3 values provided.
	 *
	 * @param row
	 *            the row number to be modified (zero indexed)
	 * @param x
	 *            the first column element
	 * @param y
	 *            the second column element
	 * @param z
	 *            the third column element
	 */
	public void setRow(int row, double x, double y, double z) {
		assert row >= 0 && row < 3 : AssertMessages.outsideRangeInclusiveParameter(0, row, 0, 2);
		switch (row) {
		case 0:
			this.m00 = x;
			this.m01 = y;
			this.m02 = z;
			break;

		case 1:
			this.m10 = x;
			this.m11 = y;
			this.m12 = z;
			break;

		case 2:
			this.m20 = x;
			this.m21 = y;
			this.m22 = z;
			break;

		default:
			throw new ArrayIndexOutOfBoundsException();
		}

		this.isIdentity = null;
	}

	/**
	 * Sets the specified row of this Matrix3f to the Vector provided.
	 *
	 * @param row
	 *            the row number to be modified (zero indexed)
	 * @param vector
	 *            the replacement row
	 */
	public void setRow(int row, Vector3D vector) {
		assert row >= 0 && row < 3 : AssertMessages.outsideRangeInclusiveParameter(0, row, 0, 2);
		assert vector != null : AssertMessages.notNullParameter(1);
		switch (row) {
		case 0:
			this.m00 = vector.getX();
			this.m01 = vector.getY();
			this.m02 = vector.getZ();
			break;

		case 1:
			this.m10 = vector.getX();
			this.m11 = vector.getY();
			this.m12 = vector.getZ();
			break;

		case 2:
			this.m20 = vector.getX();
			this.m21 = vector.getY();
			this.m22 = vector.getZ();
			break;

		default:
			throw new ArrayIndexOutOfBoundsException();
		}

		this.isIdentity = null;
	}

	/**
	 * Sets the specified row of this Matrix3f to the three values provided.
	 *
	 * @param row
	 *            the row number to be modified (zero indexed)
	 * @param vector
	 *            the replacement row
	 */
	public void setRow(int row, double[] vector) {
		assert row >= 0 && row < 3 : AssertMessages.outsideRangeInclusiveParameter(0, row, 0, 2);
		assert vector != null : AssertMessages.notNullParameter(1);
		assert vector.length >= 3 : AssertMessages.tooSmallArrayParameter(vector.length, 3);
		switch (row) {
		case 0:
			this.m00 = vector[0];
			this.m01 = vector[1];
			this.m02 = vector[2];
			break;

		case 1:
			this.m10 = vector[0];
			this.m11 = vector[1];
			this.m12 = vector[2];
			break;

		case 2:
			this.m20 = vector[0];
			this.m21 = vector[1];
			this.m22 = vector[2];
			break;

		default:
			throw new ArrayIndexOutOfBoundsException();
		}

		this.isIdentity = null;
	}

	/**
	 * Sets the specified column of this Matrix3f to the three values provided.
	 *
	 * @param column
	 *            the column number to be modified (zero indexed)
	 * @param x
	 *            the first row element
	 * @param y
	 *            the second row element
	 * @param z
	 *            the third row element
	 */
	public void setColumn(int column, double x, double y, double z) {
<<<<<<< HEAD
		assert column >= 0 && column < 3 : AssertMessages.outsideRangeInclusiveParameter(0, column, 0, 2);
=======
		assert column >= 0 && column < 3 : COLUMN_INDEX_RULE; //$NON-NLS-1$
>>>>>>> cbcb22d4
		switch (column) {
		case 0:
			this.m00 = x;
			this.m10 = y;
			this.m20 = z;
			break;

		case 1:
			this.m01 = x;
			this.m11 = y;
			this.m21 = z;
			break;

		case 2:
			this.m02 = x;
			this.m12 = y;
			this.m22 = z;
			break;

		default:
			throw new ArrayIndexOutOfBoundsException();
		}

		this.isIdentity = null;
	}

	/**
	 * Sets the specified column of this Matrix3f to the vector provided.
	 *
	 * @param column
	 *            the column number to be modified (zero indexed)
	 * @param vector
	 *            the replacement column
	 */
	public void setColumn(int column, Vector3D vector) {
<<<<<<< HEAD
		assert column >= 0 && column < 3 : AssertMessages.outsideRangeInclusiveParameter(0, column, 0, 2);
		assert vector != null : AssertMessages.notNullParameter(1);
=======
		assert column >= 0 && column < 3 : COLUMN_INDEX_RULE; //$NON-NLS-1$
		assert vector != null : "Vector of values must not be null"; //$NON-NLS-1$
>>>>>>> cbcb22d4
		switch (column) {
		case 0:
			this.m00 = vector.getX();
			this.m10 = vector.getY();
			this.m20 = vector.getZ();
			break;

		case 1:
			this.m01 = vector.getX();
			this.m11 = vector.getY();
			this.m21 = vector.getZ();
			break;

		case 2:
			this.m02 = vector.getX();
			this.m12 = vector.getY();
			this.m22 = vector.getZ();
			break;

		default:
			throw new ArrayIndexOutOfBoundsException();
		}

		this.isIdentity = null;
	}

	/**
	 * Sets the specified column of this Matrix3f to the three values provided.
	 *
	 * @param column
	 *            the column number to be modified (zero indexed)
	 * @param vector
	 *            the replacement column
	 */
	public void setColumn(int column, double[] vector) {
<<<<<<< HEAD
		assert column >= 0 && column < 3 : AssertMessages.outsideRangeInclusiveParameter(0, column, 0, 2);
		assert vector != null : AssertMessages.notNullParameter(1);
		assert vector.length >= 3 : AssertMessages.tooSmallArrayParameter(vector.length, 3);
=======
		assert column >= 0 && column < 3 : COLUMN_INDEX_RULE; //$NON-NLS-1$
		assert vector != null : "Vector of values must not be null"; //$NON-NLS-1$
		assert vector.length >= 3 : "Size of the vector is too small";  //$NON-NLS-1$
>>>>>>> cbcb22d4
		switch (column) {
		case 0:
			this.m00 = vector[0];
			this.m10 = vector[1];
			this.m20 = vector[2];
			break;

		case 1:
			this.m01 = vector[0];
			this.m11 = vector[1];
			this.m21 = vector[2];
			break;

		case 2:
			this.m02 = vector[0];
			this.m12 = vector[1];
			this.m22 = vector[2];
			break;

		default:
			throw new ArrayIndexOutOfBoundsException();
		}

		this.isIdentity = null;
	}

	/**
	 * Adds a scalar to each component of this matrix.
	 *
	 * @param scalar
	 *            the scalar adder
	 */
	public void add(double scalar) {
		this.m00 += scalar;
		this.m01 += scalar;
		this.m02 += scalar;

		this.m10 += scalar;
		this.m11 += scalar;
		this.m12 += scalar;

		this.m20 += scalar;
		this.m21 += scalar;
		this.m22 += scalar;

		this.isIdentity = null;
	}

	/**
	 * Adds a scalar to each component of the matrix m1 and places the result
	 * into this. Matrix m1 is not modified.
	 *
	 * @param scalar
	 *            the scalar adder
	 * @param matrix
	 *            the original matrix values
	 */
	public void add(double scalar, Matrix3d matrix) {
		assert matrix != null : AssertMessages.notNullParameter(1);
		this.m00 = matrix.m00 + scalar;
		this.m01 = matrix.m01 + scalar;
		this.m02 = matrix.m02 + scalar;

		this.m10 = matrix.m10 + scalar;
		this.m11 = matrix.m11 + scalar;
		this.m12 = matrix.m12 + scalar;

		this.m20 = matrix.m20 + scalar;
		this.m21 = matrix.m21 + scalar;
		this.m22 = matrix.m22 + scalar;

		this.isIdentity = null;
	}

	/**
	 * Sets the value of this matrix to the matrix sum of matrices m1 and m2.
	 *
	 * @param matrix1
	 *            the first matrix
	 * @param matrix2
	 *            the second matrix
	 */
	public void add(Matrix3d matrix1, Matrix3d matrix2) {
<<<<<<< HEAD
		assert matrix1 != null : AssertMessages.notNullParameter(0);
		assert matrix2 != null : AssertMessages.notNullParameter(1);
=======
		assert matrix1 != null : FIRST_MATRIX_NOT_NULL; //$NON-NLS-1$
		assert matrix2 != null : SECOND_MATRIX_NOT_NULL; //$NON-NLS-1$
>>>>>>> cbcb22d4
		this.m00 = matrix1.m00 + matrix2.m00;
		this.m01 = matrix1.m01 + matrix2.m01;
		this.m02 = matrix1.m02 + matrix2.m02;

		this.m10 = matrix1.m10 + matrix2.m10;
		this.m11 = matrix1.m11 + matrix2.m11;
		this.m12 = matrix1.m12 + matrix2.m12;

		this.m20 = matrix1.m20 + matrix2.m20;
		this.m21 = matrix1.m21 + matrix2.m21;
		this.m22 = matrix1.m22 + matrix2.m22;

		this.isIdentity = null;
	}

	/**
	 * Sets the value of this matrix to the sum of itself and matrix m1.
	 *
	 * @param matrix
	 *            the other matrix
	 */
	public void add(Matrix3d matrix) {
		assert matrix != null : AssertMessages.notNullParameter();
		this.m00 += matrix.m00;
		this.m01 += matrix.m01;
		this.m02 += matrix.m02;

		this.m10 += matrix.m10;
		this.m11 += matrix.m11;
		this.m12 += matrix.m12;

		this.m20 += matrix.m20;
		this.m21 += matrix.m21;
		this.m22 += matrix.m22;

		this.isIdentity = null;
	}

	/**
	 * Sets the value of this matrix to the matrix difference of matrices m1 and
	 * m2.
	 *
	 * @param matrix1
	 *            the first matrix
	 * @param matrix2
	 *            the second matrix
	 */
	public void sub(Matrix3d matrix1, Matrix3d matrix2) {
<<<<<<< HEAD
		assert matrix1 != null : AssertMessages.notNullParameter(0);
		assert matrix2 != null : AssertMessages.notNullParameter(1);
=======
		assert matrix1 != null : FIRST_MATRIX_NOT_NULL; //$NON-NLS-1$
		assert matrix2 != null : SECOND_MATRIX_NOT_NULL; //$NON-NLS-1$
>>>>>>> cbcb22d4
		this.m00 = matrix1.m00 - matrix2.m00;
		this.m01 = matrix1.m01 - matrix2.m01;
		this.m02 = matrix1.m02 - matrix2.m02;

		this.m10 = matrix1.m10 - matrix2.m10;
		this.m11 = matrix1.m11 - matrix2.m11;
		this.m12 = matrix1.m12 - matrix2.m12;

		this.m20 = matrix1.m20 - matrix2.m20;
		this.m21 = matrix1.m21 - matrix2.m21;
		this.m22 = matrix1.m22 - matrix2.m22;

		this.isIdentity = null;
	}

	/**
	 * Sets the value of this matrix to the matrix difference of itself and
	 * matrix m1 (this = this - m1).
	 *
	 * @param matrix
	 *            the other matrix
	 */
	public void sub(Matrix3d matrix) {
		assert matrix != null : AssertMessages.notNullParameter();
		this.m00 -= matrix.m00;
		this.m01 -= matrix.m01;
		this.m02 -= matrix.m02;

		this.m10 -= matrix.m10;
		this.m11 -= matrix.m11;
		this.m12 -= matrix.m12;

		this.m20 -= matrix.m20;
		this.m21 -= matrix.m21;
		this.m22 -= matrix.m22;

		this.isIdentity = null;
	}

	/**
	 * Sets the value of this matrix to its transpose.
	 */
	public void transpose() {
		double temp;

		temp = this.m10;
		this.m10 = this.m01;
		this.m01 = temp;

		temp = this.m20;
		this.m20 = this.m02;
		this.m02 = temp;

		temp = this.m21;
		this.m21 = this.m12;
		this.m12 = temp;

		this.isIdentity = null;
	}

	/**
	 * Sets the value of this matrix to the transpose of the argument matrix.
	 *
	 * @param matrix
	 *            the matrix to be transposed
	 */
	public void transpose(Matrix3d matrix) {
		assert matrix != null : AssertMessages.notNullParameter();
		if (this != matrix) {
			this.m00 = matrix.m00;
			this.m01 = matrix.m10;
			this.m02 = matrix.m20;

			this.m10 = matrix.m01;
			this.m11 = matrix.m11;
			this.m12 = matrix.m21;

			this.m20 = matrix.m02;
			this.m21 = matrix.m12;
			this.m22 = matrix.m22;

			this.isIdentity = null;
		} else {
			this.transpose();
		}
	}

	/**
	 * Sets the value of this matrix to the double value of the Matrix3f
	 * argument.
	 *
	 * @param matrix
	 *            the Matrix3f to be converted to double
	 */
	public void set(Matrix3d matrix) {
		assert matrix != null : AssertMessages.notNullParameter();
		this.m00 = matrix.m00;
		this.m01 = matrix.m01;
		this.m02 = matrix.m02;

		this.m10 = matrix.m10;
		this.m11 = matrix.m11;
		this.m12 = matrix.m12;

		this.m20 = matrix.m20;
		this.m21 = matrix.m21;
		this.m22 = matrix.m22;

		this.isIdentity = matrix.isIdentity;
	}

	/**
	 * Sets the values in this Matrix3f equal to the row-major array parameter
	 * (ie, the first three elements of the array will be copied into the first
	 * row of this matrix, etc.).
	 *
	 * @param matrix
	 *            the double precision array of length 9
	 */
	public void set(double[] matrix) {
		assert matrix != null : AssertMessages.notNullParameter();
		assert matrix.length >= 9 : AssertMessages.tooSmallArrayParameter(matrix.length, 9);
		this.m00 = matrix[0];
		this.m01 = matrix[1];
		this.m02 = matrix[2];

		this.m10 = matrix[3];
		this.m11 = matrix[4];
		this.m12 = matrix[5];

		this.m20 = matrix[6];
		this.m21 = matrix[7];
		this.m22 = matrix[8];

		this.isIdentity = null;
	}

	/**
	 * Set the components of the matrix.
	 *
	 * @param m00
	 *            the [0][0] element
	 * @param m01
	 *            the [0][1] element
	 * @param m02
	 *            the [0][2] element
	 * @param m10
	 *            the [1][0] element
	 * @param m11
	 *            the [1][1] element
	 * @param m12
	 *            the [1][2] element
	 * @param m20
	 *            the [2][0] element
	 * @param m21
	 *            the [2][1] element
	 * @param m22
	 *            the [2][2] element
	 */
	@SuppressWarnings("checkstyle:parameternumber")
	public void set(double m00, double m01, double m02, double m10, double m11, double m12, double m20, double m21, double m22) {
		this.m00 = m00;
		this.m01 = m01;
		this.m02 = m02;

		this.m10 = m10;
		this.m11 = m11;
		this.m12 = m12;

		this.m20 = m20;
		this.m21 = m21;
		this.m22 = m22;

		this.isIdentity = null;
	}

	/**
	 * Sets the value of this matrix to the matrix inverse of the passed matrix
	 * m1.
	 *
	 * @param matrix
	 *            the matrix to be inverted
	 */
	public void invert(Matrix3d matrix) {
		assert matrix != null : AssertMessages.notNullParameter();
		invertGeneral(matrix);
	}

	/**
	 * Inverts this matrix in place.
	 */
	public void invert() {
		invertGeneral(this);
	}

	/**
	 * General invert routine. Inverts m1 and places the result in "this". Note
	 * that this routine handles both the "this" version and the non-"this"
	 * version.
	 *
	 * <p>Also note that since this routine is slow anyway, we won't worry about
	 * allocating a little bit of garbage.
	 */
	private void invertGeneral(Matrix3d matrix) {
		// Use LU decomposition and backsubstitution code specifically
		// for floating-point 3x3 matrices.

		// Copy source matrix to t1tmp
		final double[] tmp = new double[9];
		tmp[0] = matrix.m00;
		tmp[1] = matrix.m01;
		tmp[2] = matrix.m02;

		tmp[3] = matrix.m10;
		tmp[4] = matrix.m11;
		tmp[5] = matrix.m12;

		tmp[6] = matrix.m20;
		tmp[7] = matrix.m21;
		tmp[8] = matrix.m22;

		// Calculate LU decomposition: Is the matrix singular?
		final int[] rowPerm = new int[3];
		if (!luDecomposition(tmp, rowPerm)) {
			throw new SingularMatrixException(Locale.getString("NOT_INVERTABLE_MATRIX")); //$NON-NLS-1$
		}

		// Perform back substitution on the identity matrix
		final double[] result = new double[9];
		for (int i = 0; i < 9; ++i) {
			result[i] = 0.;
		}
		result[0] = 1.;
		result[4] = 1.;
		result[8] = 1.;
		luBacksubstitution(tmp, rowPerm, result);

		this.m00 = result[0];
		this.m01 = result[1];
		this.m02 = result[2];

		this.m10 = result[3];
		this.m11 = result[4];
		this.m12 = result[5];

		this.m20 = result[6];
		this.m21 = result[7];
		this.m22 = result[8];

		this.isIdentity = null;
	}

	/**
	 * Given a 3x3 array "matrix0", this function replaces it with the LU
	 * decomposition of a row-wise permutation of itself. The input parameters
	 * are "matrix0" and "dimen". The array "matrix0" is also an output
	 * parameter. The vector "row_perm[3]" is an output parameter that contains
	 * the row permutations resulting from partial pivoting. The output
	 * parameter "even_row_xchg" is 1 when the number of row exchanges is even,
	 * or -1 otherwise. Assumes data type is always double.
	 *
	 * <p>This function is similar to luDecomposition, except that it is tuned
	 * specifically for 3x3 matrices.
	 *
	 * @return true if the matrix is nonsingular, or false otherwise.
	 */
	@SuppressWarnings({"checkstyle:cyclomaticcomplexity", "checkstyle:npathcomplexity"})
	private static boolean luDecomposition(double[] matrix0, int[] row_perm) {
		//
		// Reference: Press, Flannery, Teukolsky, Vetterling,
		// _Numerical_Recipes_in_C_, Cambridge University Press,
		// 1988, pp 40-45.
		//

		// Determine implicit scaling information by looping over rows
		//double big, temp;

		int ptr = 0;
		int rs = 0;

		// For each row ...
		final double[] rowScale = new double[3];
		int i = 3;
		while (i-- != 0) {
			double big = 0.;

			// For each column, find the largest element in the row
			int j = 3;
			while (j-- != 0) {
				double temp = matrix0[ptr++];
				temp = Math.abs(temp);
				if (temp > big) {
					big = temp;
				}
			}

			// Is the matrix singular?
			if (big == 0.) {
				return false;
			}
			rowScale[rs++] = 1. / big;
		}

		final int mtx = 0;

		// For all columns, execute Crout's method
		for (int j = 0; j < 3; ++j) {
			int imax;

			// Determine elements of upper diagonal matrix U
			for (i = 0; i < j; ++i) {
				final int target = mtx + (3 * i) + j;
				double sum = matrix0[target];
				int k = i;
				int p1 = mtx + (3 * i);
				int p2 = mtx + j;
				while (k-- != 0) {
					sum -= matrix0[p1] * matrix0[p2];
					++p1;
					p2 += 3;
				}
				matrix0[target] = sum;
			}

			// Search for largest pivot element and calculate
			// intermediate elements of lower diagonal matrix L.
			double big = 0.;
			imax = -1;
			for (i = j; i < 3; ++i) {
				final int target = mtx + (3 * i) + j;
				double sum = matrix0[target];
				int k = j;
				int p1 = mtx + (3 * i);
				int p2 = mtx + j;
				while (k-- != 0) {
					sum -= matrix0[p1] * matrix0[p2];
					++p1;
					p2 += 3;
				}
				matrix0[target] = sum;

				// Is this the best pivot so far?
				final double temp = rowScale[i] * Math.abs(sum);
				if (temp >= big) {
					big = temp;
					imax = i;
				}
			}

			if (imax < 0) {
				throw new RuntimeException();
			}

			// Is a row exchange necessary?
			if (j != imax) {
				// Yes: exchange rows
				int k = 3;
				int p1 = mtx + (3 * imax);
				int p2 = mtx + (3 * j);
				while (k-- != 0) {
					final double temp = matrix0[p1];
					matrix0[p1++] = matrix0[p2];
					matrix0[p2++] = temp;
				}

				// Record change in scale factor
				rowScale[imax] = rowScale[j];
			}

			// Record row permutation
			row_perm[j] = imax;

			// Is the matrix singular
			if (matrix0[mtx + 3 * j + j] == 0.) {
				return false;
			}

			// Divide elements of lower diagonal matrix L by pivot
			if (j != (3 - 1)) {
				final double temp = 1. / (matrix0[mtx + 3 * j + j]);
				int target = mtx + 3 * (j + 1) + j;
				i = 2 - j;
				while (i-- != 0) {
					matrix0[target] *= temp;
					target += 3;
				}
			}
		}

		return true;
	}

	/**
	 * Solves a set of linear equations. The input parameters "matrix1", and
	 * "row_perm" come from luDecompostionD3x3 and do not change here. The
	 * parameter "matrix2" is a set of column vectors assembled into a 3x3
	 * matrix of floating-point values. The procedure takes each column of
	 * "matrix2" in turn and treats it as the right-hand side of the matrix
	 * equation Ax = LUx = b. The solution vector replaces the original column
	 * of the matrix.
	 *
	 * <p>If "matrix2" is the identity matrix, the procedure replaces its contents
	 * with the inverse of the matrix from which "matrix1" was originally
	 * derived.
	 */
	@Pure
	private static void luBacksubstitution(double[] matrix1, int[] row_perm,
			double[] matrix2) {
		//
		// Reference: Press, Flannery, Teukolsky, Vetterling,
		// _Numerical_Recipes_in_C_, Cambridge University Press,
		// 1988, pp 44-45.
		//

		// rp = row_perm;
		final int rp = 0;

		// For each column vector of matrix2 ...
		for (int k = 0; k < 3; ++k) {
			// cv = &(matrix2[0][k]);
			final int cv = k;
			int ii = -1;

			// Forward substitution
			for (int i = 0; i < 3; ++i) {
				final int ip = row_perm[rp + i];
				double sum = matrix2[cv + 3 * ip];
				matrix2[cv + 3 * ip] = matrix2[cv + 3 * i];
				if (ii >= 0) {
					// rv = &(matrix1[i][0]);
					final int rv = i * 3;
					for (int j = ii; j <= i - 1; ++j) {
						sum -= matrix1[rv + j] * matrix2[cv + 3 * j];
					}
				} else if (sum != 0.) {
					ii = i;
				}
				matrix2[cv + 3 * i] = sum;
			}

			// Backsubstitution
			// rv = &(matrix1[3][0]);
			int rv = 2 * 3;
			matrix2[cv + 3 * 2] /= matrix1[rv + 2];

			rv -= 3;
			matrix2[cv + 3 * 1] = (matrix2[cv + 3 * 1] - matrix1[rv + 2]
					* matrix2[cv + 3 * 2])
					/ matrix1[rv + 1];

			rv -= 3;
			matrix2[cv + 4 * 0] = (matrix2[cv + 3 * 0] - matrix1[rv + 1]
					* matrix2[cv + 3 * 1] - matrix1[rv + 2]
							* matrix2[cv + 3 * 2])
					/ matrix1[rv + 0];

		}
	}

	/**
	 * Computes the determinant of this matrix.
	 *
	 * @return the determinant of the matrix
	 */
	@Pure
	public double determinant() {
		/* det(A, B, C) = det( [ x1 x2 x3 ]
		 *                   [ y1 y2 y3 ]
		 *                   [ z1 z2 z3 ] )
		 */
		return
				this.m00 * (this.m11 * this.m22 - this.m21 * this.m12)
				+ this.m10 * (this.m21 * this.m02 - this.m01 * this.m22)
				+ this.m20 * (this.m01 * this.m12 - this.m11 * this.m02);
	}

	/**
	 * Multiplies each element of this matrix by a scalar.
	 *
	 * @param scalar
	 *            The scalar multiplier.
	 */
	public void mul(double scalar) {
		this.m00 *= scalar;
		this.m01 *= scalar;
		this.m02 *= scalar;

		this.m10 *= scalar;
		this.m11 *= scalar;
		this.m12 *= scalar;

		this.m20 *= scalar;
		this.m21 *= scalar;
		this.m22 *= scalar;

		this.isIdentity = null;
	}

	/**
	 * Multiplies each element of matrix m1 by a scalar and places the result
	 * into this. Matrix m1 is not modified.
	 *
	 * @param scalar
	 *            the scalar multiplier
	 * @param matrix
	 *            the original matrix
	 */
	public void mul(double scalar, Matrix3d matrix) {
		assert matrix != null : AssertMessages.notNullParameter();
		this.m00 = scalar * matrix.m00;
		this.m01 = scalar * matrix.m01;
		this.m02 = scalar * matrix.m02;

		this.m10 = scalar * matrix.m10;
		this.m11 = scalar * matrix.m11;
		this.m12 = scalar * matrix.m12;

		this.m20 = scalar * matrix.m20;
		this.m21 = scalar * matrix.m21;
		this.m22 = scalar * matrix.m22;

		this.isIdentity = null;
	}

	/**
	 * Sets the value of this matrix to the result of multiplying itself with
	 * matrix m1.
	 *
	 * @param matrix
	 *            the other matrix
	 */
	public void mul(Matrix3d matrix) {
		assert matrix != null : AssertMessages.notNullParameter();

		final double m00 = this.m00 * matrix.m00 + this.m01 * matrix.m10 + this.m02 * matrix.m20;
		final double m01 = this.m00 * matrix.m01 + this.m01 * matrix.m11 + this.m02 * matrix.m21;
		final double m02 = this.m00 * matrix.m02 + this.m01 * matrix.m12 + this.m02 * matrix.m22;

		final double m10 = this.m10 * matrix.m00 + this.m11 * matrix.m10 + this.m12 * matrix.m20;
		final double m11 = this.m10 * matrix.m01 + this.m11 * matrix.m11 + this.m12 * matrix.m21;
		final double m12 = this.m10 * matrix.m02 + this.m11 * matrix.m12 + this.m12 * matrix.m22;

		final double m20 = this.m20 * matrix.m00 + this.m21 * matrix.m10 + this.m22 * matrix.m20;
		final double m21 = this.m20 * matrix.m01 + this.m21 * matrix.m11 + this.m22 * matrix.m21;
		final double m22 = this.m20 * matrix.m02 + this.m21 * matrix.m12 + this.m22 * matrix.m22;

		this.m00 = m00;
		this.m01 = m01;
		this.m02 = m02;
		this.m10 = m10;
		this.m11 = m11;
		this.m12 = m12;
		this.m20 = m20;
		this.m21 = m21;
		this.m22 = m22;

		this.isIdentity = null;
	}

	/**
	 * Sets the value of this matrix to the result of multiplying the two
	 * argument matrices together.
	 *
	 * @param matrix1
	 *            the first matrix
	 * @param matrix2
	 *            the second matrix
	 */
	public void mul(Matrix3d matrix1, Matrix3d matrix2) {
<<<<<<< HEAD
		assert matrix1 != null : AssertMessages.notNullParameter(0);
		assert matrix2 != null : AssertMessages.notNullParameter(1);
=======
		assert matrix1 != null : FIRST_MATRIX_NOT_NULL; //$NON-NLS-1$
		assert matrix2 != null : SECOND_MATRIX_NOT_NULL; //$NON-NLS-1$
>>>>>>> cbcb22d4
		if (this != matrix1 && this != matrix2) {
			this.m00 = matrix1.m00 * matrix2.m00 + matrix1.m01 * matrix2.m10 + matrix1.m02 * matrix2.m20;
			this.m01 = matrix1.m00 * matrix2.m01 + matrix1.m01 * matrix2.m11 + matrix1.m02 * matrix2.m21;
			this.m02 = matrix1.m00 * matrix2.m02 + matrix1.m01 * matrix2.m12 + matrix1.m02 * matrix2.m22;

			this.m10 = matrix1.m10 * matrix2.m00 + matrix1.m11 * matrix2.m10 + matrix1.m12 * matrix2.m20;
			this.m11 = matrix1.m10 * matrix2.m01 + matrix1.m11 * matrix2.m11 + matrix1.m12 * matrix2.m21;
			this.m12 = matrix1.m10 * matrix2.m02 + matrix1.m11 * matrix2.m12 + matrix1.m12 * matrix2.m22;

			this.m20 = matrix1.m20 * matrix2.m00 + matrix1.m21 * matrix2.m10 + matrix1.m22 * matrix2.m20;
			this.m21 = matrix1.m20 * matrix2.m01 + matrix1.m21 * matrix2.m11 + matrix1.m22 * matrix2.m21;
			this.m22 = matrix1.m20 * matrix2.m02 + matrix1.m21 * matrix2.m12 + matrix1.m22 * matrix2.m22;
		} else {
			final double m00 = matrix1.m00 * matrix2.m00 + matrix1.m01 * matrix2.m10 + matrix1.m02 * matrix2.m20;
			final double m01 = matrix1.m00 * matrix2.m01 + matrix1.m01 * matrix2.m11 + matrix1.m02 * matrix2.m21;
			final double m02 = matrix1.m00 * matrix2.m02 + matrix1.m01 * matrix2.m12 + matrix1.m02 * matrix2.m22;

			final double m10 = matrix1.m10 * matrix2.m00 + matrix1.m11 * matrix2.m10 + matrix1.m12 * matrix2.m20;
			final double m11 = matrix1.m10 * matrix2.m01 + matrix1.m11 * matrix2.m11 + matrix1.m12 * matrix2.m21;
			final double m12 = matrix1.m10 * matrix2.m02 + matrix1.m11 * matrix2.m12 + matrix1.m12 * matrix2.m22;

			final double m20 = matrix1.m20 * matrix2.m00 + matrix1.m21 * matrix2.m10 + matrix1.m22 * matrix2.m20;
			final double m21 = matrix1.m20 * matrix2.m01 + matrix1.m21 * matrix2.m11 + matrix1.m22 * matrix2.m21;
			final double m22 = matrix1.m20 * matrix2.m02 + matrix1.m21 * matrix2.m12 + matrix1.m22 * matrix2.m22;

			this.m00 = m00;
			this.m01 = m01;
			this.m02 = m02;
			this.m10 = m10;
			this.m11 = m11;
			this.m12 = m12;
			this.m20 = m20;
			this.m21 = m21;
			this.m22 = m22;
		}

		this.isIdentity = null;
	}

	/** Multiply this matrix by the given vector v and set the result..
	 *
	 * @param vector the vector.
	 * @param result the vector resulting of <code>this * v</code>.
	 */
	@Pure
	public void mul(Vector3D vector, Vector3D result) {
		assert vector != null : AssertMessages.notNullParameter(0);
		assert result != null : AssertMessages.notNullParameter(1);
		result.set(
				this.m00 * vector.getX() + this.m01 * vector.getY() + this.m02 * vector.getZ(),
				this.m10 * vector.getX() + this.m11 * vector.getY() + this.m12 * vector.getZ(),
				this.m20 * vector.getX() + this.m21 * vector.getY() + this.m22 * vector.getZ());
	}

	/** Multiply the transposing of this matrix by the given vector.
	 *
	 * @param vector the vector.
	 * @param result the vector resulting of <code>transpose(this) * v</code>.
	 */
	@Pure
	public void mulTransposeLeft(Vector3D vector, Vector3D result) {
		assert vector != null : AssertMessages.notNullParameter(0);
		assert result != null : AssertMessages.notNullParameter(1);
		result.set(
				this.m00 * vector.getX() + this.m10 * vector.getY() + this.m20 * vector.getZ(),
				this.m01 * vector.getX() + this.m11 * vector.getY() + this.m21 * vector.getZ(),
				this.m02 * vector.getX() + this.m12 * vector.getY() + this.m22 * vector.getZ());
	}

	/**
	 * Multiplies the transpose of matrix m1 times matrix m2, and places the
	 * result into this.
	 *
	 * @param matrix1
	 *            the matrix on the left hand side of the multiplication
	 * @param matrix2
	 *            the matrix on the right hand side of the multiplication
	 */
	public void mulTransposeLeft(Matrix3d matrix1, Matrix3d matrix2) {
<<<<<<< HEAD
		assert matrix1 != null : AssertMessages.notNullParameter(0);
		assert matrix2 != null : AssertMessages.notNullParameter(1);
=======
		assert matrix1 != null : FIRST_MATRIX_NOT_NULL; //$NON-NLS-1$
		assert matrix2 != null : SECOND_MATRIX_NOT_NULL; //$NON-NLS-1$
>>>>>>> cbcb22d4
		if (this != matrix1 && this != matrix2) {
			this.m00 = matrix1.m00 * matrix2.m00 + matrix1.m10 * matrix2.m10 + matrix1.m20 * matrix2.m20;
			this.m01 = matrix1.m00 * matrix2.m01 + matrix1.m10 * matrix2.m11 + matrix1.m20 * matrix2.m21;
			this.m02 = matrix1.m00 * matrix2.m02 + matrix1.m10 * matrix2.m12 + matrix1.m20 * matrix2.m22;

			this.m10 = matrix1.m01 * matrix2.m00 + matrix1.m11 * matrix2.m10 + matrix1.m21 * matrix2.m20;
			this.m11 = matrix1.m01 * matrix2.m01 + matrix1.m11 * matrix2.m11 + matrix1.m21 * matrix2.m21;
			this.m12 = matrix1.m01 * matrix2.m02 + matrix1.m11 * matrix2.m12 + matrix1.m21 * matrix2.m22;

			this.m20 = matrix1.m02 * matrix2.m00 + matrix1.m12 * matrix2.m10 + matrix1.m22 * matrix2.m20;
			this.m21 = matrix1.m02 * matrix2.m01 + matrix1.m12 * matrix2.m11 + matrix1.m22 * matrix2.m21;
			this.m22 = matrix1.m02 * matrix2.m02 + matrix1.m12 * matrix2.m12 + matrix1.m22 * matrix2.m22;
		} else {
			final double m00 = matrix1.m00 * matrix2.m00 + matrix1.m10 * matrix2.m10 + matrix1.m20 * matrix2.m20;
			final double m01 = matrix1.m00 * matrix2.m01 + matrix1.m10 * matrix2.m11 + matrix1.m20 * matrix2.m21;
			final double m02 = matrix1.m00 * matrix2.m02 + matrix1.m10 * matrix2.m12 + matrix1.m20 * matrix2.m22;

			final double m10 = matrix1.m01 * matrix2.m00 + matrix1.m11 * matrix2.m10 + matrix1.m21 * matrix2.m20;
			final double m11 = matrix1.m01 * matrix2.m01 + matrix1.m11 * matrix2.m11 + matrix1.m21 * matrix2.m21;
			final double m12 = matrix1.m01 * matrix2.m02 + matrix1.m11 * matrix2.m12 + matrix1.m21 * matrix2.m22;

			final double m20 = matrix1.m02 * matrix2.m00 + matrix1.m12 * matrix2.m10 + matrix1.m22 * matrix2.m20;
			final double m21 = matrix1.m02 * matrix2.m01 + matrix1.m12 * matrix2.m11 + matrix1.m22 * matrix2.m21;
			final double m22 = matrix1.m02 * matrix2.m02 + matrix1.m12 * matrix2.m12 + matrix1.m22 * matrix2.m22;

			this.m00 = m00;
			this.m01 = m01;
			this.m02 = m02;
			this.m10 = m10;
			this.m11 = m11;
			this.m12 = m12;
			this.m20 = m20;
			this.m21 = m21;
			this.m22 = m22;
		}

		this.isIdentity = null;
	}

	/**
	 * Multiplies this matrix by matrix m1, does an SVD normalization of the
	 * result, and places the result back into this matrix this =
	 * SVDnorm(this*m1).
	 *
	 * @param matrix
	 *            the matrix on the right hand side of the multiplication
	 */
	public void mulNormalize(Matrix3d matrix) {
		assert matrix != null : AssertMessages.notNullParameter();

		final double[] tmp = new double[9];
		final double[] tmpRot = new double[9];
		final double[] tmpScale = new double[3];

		tmp[0] = this.m00 * matrix.m00 + this.m01 * matrix.m10 + this.m02 * matrix.m20;
		tmp[1] = this.m00 * matrix.m01 + this.m01 * matrix.m11 + this.m02 * matrix.m21;
		tmp[2] = this.m00 * matrix.m02 + this.m01 * matrix.m12 + this.m02 * matrix.m22;

		tmp[3] = this.m10 * matrix.m00 + this.m11 * matrix.m10 + this.m12 * matrix.m20;
		tmp[4] = this.m10 * matrix.m01 + this.m11 * matrix.m11 + this.m12 * matrix.m21;
		tmp[5] = this.m10 * matrix.m02 + this.m11 * matrix.m12 + this.m12 * matrix.m22;

		tmp[6] = this.m20 * matrix.m00 + this.m21 * matrix.m10 + this.m22 * matrix.m20;
		tmp[7] = this.m20 * matrix.m01 + this.m21 * matrix.m11 + this.m22 * matrix.m21;
		tmp[8] = this.m20 * matrix.m02 + this.m21 * matrix.m12 + this.m22 * matrix.m22;

		computeSVD(tmp, tmpScale, tmpRot);

		this.m00 = tmpRot[0];
		this.m01 = tmpRot[1];
		this.m02 = tmpRot[2];

		this.m10 = tmpRot[3];
		this.m11 = tmpRot[4];
		this.m12 = tmpRot[5];

		this.m20 = tmpRot[6];
		this.m21 = tmpRot[7];
		this.m22 = tmpRot[8];

		this.isIdentity = null;
	}

	/**
	 * Multiplies matrix m1 by matrix m2, does an SVD normalization of the
	 * result, and places the result into this matrix this = SVDnorm(m1*m2).
	 *
	 * @param matrix1
	 *            the matrix on the left hand side of the multiplication
	 * @param matrix2
	 *            the matrix on the right hand side of the multiplication
	 */
	public void mulNormalize(Matrix3d matrix1, Matrix3d matrix2) {
<<<<<<< HEAD
		assert matrix1 != null : AssertMessages.notNullParameter(0);
		assert matrix2 != null : AssertMessages.notNullParameter(1);
=======
		assert matrix1 != null : FIRST_MATRIX_NOT_NULL; //$NON-NLS-1$
		assert matrix2 != null : SECOND_MATRIX_NOT_NULL; //$NON-NLS-1$
>>>>>>> cbcb22d4

		final double[] tmp = new double[9];
		final double[] tmpRot = new double[9];
		final double[] tmpScale = new double[3];

		tmp[0] = matrix1.m00 * matrix2.m00 + matrix1.m01 * matrix2.m10 + matrix1.m02 * matrix2.m20;
		tmp[1] = matrix1.m00 * matrix2.m01 + matrix1.m01 * matrix2.m11 + matrix1.m02 * matrix2.m21;
		tmp[2] = matrix1.m00 * matrix2.m02 + matrix1.m01 * matrix2.m12 + matrix1.m02 * matrix2.m22;

		tmp[3] = matrix1.m10 * matrix2.m00 + matrix1.m11 * matrix2.m10 + matrix1.m12 * matrix2.m20;
		tmp[4] = matrix1.m10 * matrix2.m01 + matrix1.m11 * matrix2.m11 + matrix1.m12 * matrix2.m21;
		tmp[5] = matrix1.m10 * matrix2.m02 + matrix1.m11 * matrix2.m12 + matrix1.m12 * matrix2.m22;

		tmp[6] = matrix1.m20 * matrix2.m00 + matrix1.m21 * matrix2.m10 + matrix1.m22 * matrix2.m20;
		tmp[7] = matrix1.m20 * matrix2.m01 + matrix1.m21 * matrix2.m11 + matrix1.m22 * matrix2.m21;
		tmp[8] = matrix1.m20 * matrix2.m02 + matrix1.m21 * matrix2.m12 + matrix1.m22 * matrix2.m22;

		computeSVD(tmp, tmpScale, tmpRot);

		this.m00 = tmpRot[0];
		this.m01 = tmpRot[1];
		this.m02 = tmpRot[2];

		this.m10 = tmpRot[3];
		this.m11 = tmpRot[4];
		this.m12 = tmpRot[5];

		this.m20 = tmpRot[6];
		this.m21 = tmpRot[7];
		this.m22 = tmpRot[8];

		this.isIdentity = null;
	}

	/**
	 * Multiplies the transpose of matrix m1 times the transpose of matrix m2,
	 * and places the result into this.
	 *
	 * @param matrix1
	 *            the matrix on the left hand side of the multiplication
	 * @param matrix2
	 *            the matrix on the right hand side of the multiplication
	 */
	public void mulTransposeBoth(Matrix3d matrix1, Matrix3d matrix2) {
<<<<<<< HEAD
		assert matrix1 != null : AssertMessages.notNullParameter(0);
		assert matrix2 != null : AssertMessages.notNullParameter(1);
=======
		assert matrix1 != null : FIRST_MATRIX_NOT_NULL; //$NON-NLS-1$
		assert matrix2 != null : SECOND_MATRIX_NOT_NULL; //$NON-NLS-1$
>>>>>>> cbcb22d4
		if (this != matrix1 && this != matrix2) {
			this.m00 = matrix1.m00 * matrix2.m00 + matrix1.m10 * matrix2.m01 + matrix1.m20 * matrix2.m02;
			this.m01 = matrix1.m00 * matrix2.m10 + matrix1.m10 * matrix2.m11 + matrix1.m20 * matrix2.m12;
			this.m02 = matrix1.m00 * matrix2.m20 + matrix1.m10 * matrix2.m21 + matrix1.m20 * matrix2.m22;

			this.m10 = matrix1.m01 * matrix2.m00 + matrix1.m11 * matrix2.m01 + matrix1.m21 * matrix2.m02;
			this.m11 = matrix1.m01 * matrix2.m10 + matrix1.m11 * matrix2.m11 + matrix1.m21 * matrix2.m12;
			this.m12 = matrix1.m01 * matrix2.m20 + matrix1.m11 * matrix2.m21 + matrix1.m21 * matrix2.m22;

			this.m20 = matrix1.m02 * matrix2.m00 + matrix1.m12 * matrix2.m01 + matrix1.m22 * matrix2.m02;
			this.m21 = matrix1.m02 * matrix2.m10 + matrix1.m12 * matrix2.m11 + matrix1.m22 * matrix2.m12;
			this.m22 = matrix1.m02 * matrix2.m20 + matrix1.m12 * matrix2.m21 + matrix1.m22 * matrix2.m22;
		} else {
			final double m00 = matrix1.m00 * matrix2.m00 + matrix1.m10 * matrix2.m01 + matrix1.m20 * matrix2.m02;
			final double m01 = matrix1.m00 * matrix2.m10 + matrix1.m10 * matrix2.m11 + matrix1.m20 * matrix2.m12;
			final double m02 = matrix1.m00 * matrix2.m20 + matrix1.m10 * matrix2.m21 + matrix1.m20 * matrix2.m22;

			final double m10 = matrix1.m01 * matrix2.m00 + matrix1.m11 * matrix2.m01 + matrix1.m21 * matrix2.m02;
			final double m11 = matrix1.m01 * matrix2.m10 + matrix1.m11 * matrix2.m11 + matrix1.m21 * matrix2.m12;
			final double m12 = matrix1.m01 * matrix2.m20 + matrix1.m11 * matrix2.m21 + matrix1.m21 * matrix2.m22;

			final double m20 = matrix1.m02 * matrix2.m00 + matrix1.m12 * matrix2.m01 + matrix1.m22 * matrix2.m02;
			final double m21 = matrix1.m02 * matrix2.m10 + matrix1.m12 * matrix2.m11 + matrix1.m22 * matrix2.m12;
			final double m22 = matrix1.m02 * matrix2.m20 + matrix1.m12 * matrix2.m21 + matrix1.m22 * matrix2.m22;

			this.m00 = m00;
			this.m01 = m01;
			this.m02 = m02;
			this.m10 = m10;
			this.m11 = m11;
			this.m12 = m12;
			this.m20 = m20;
			this.m21 = m21;
			this.m22 = m22;
		}

		this.isIdentity = null;
	}

	/**
	 * Multiplies matrix m1 times the transpose of matrix m2, and places the
	 * result into this.
	 *
	 * @param matrix1
	 *            the matrix on the left hand side of the multiplication
	 * @param matrix2
	 *            the matrix on the right hand side of the multiplication
	 */
	public void mulTransposeRight(Matrix3d matrix1, Matrix3d matrix2) {
<<<<<<< HEAD
		assert matrix1 != null : AssertMessages.notNullParameter(0);
		assert matrix2 != null : AssertMessages.notNullParameter(1);
=======
		assert matrix1 != null : FIRST_MATRIX_NOT_NULL; //$NON-NLS-1$
		assert matrix2 != null : SECOND_MATRIX_NOT_NULL; //$NON-NLS-1$
>>>>>>> cbcb22d4
		if (this != matrix1 && this != matrix2) {
			this.m00 = matrix1.m00 * matrix2.m00 + matrix1.m01 * matrix2.m01 + matrix1.m02 * matrix2.m02;
			this.m01 = matrix1.m00 * matrix2.m10 + matrix1.m01 * matrix2.m11 + matrix1.m02 * matrix2.m12;
			this.m02 = matrix1.m00 * matrix2.m20 + matrix1.m01 * matrix2.m21 + matrix1.m02 * matrix2.m22;

			this.m10 = matrix1.m10 * matrix2.m00 + matrix1.m11 * matrix2.m01 + matrix1.m12 * matrix2.m02;
			this.m11 = matrix1.m10 * matrix2.m10 + matrix1.m11 * matrix2.m11 + matrix1.m12 * matrix2.m12;
			this.m12 = matrix1.m10 * matrix2.m20 + matrix1.m11 * matrix2.m21 + matrix1.m12 * matrix2.m22;

			this.m20 = matrix1.m20 * matrix2.m00 + matrix1.m21 * matrix2.m01 + matrix1.m22 * matrix2.m02;
			this.m21 = matrix1.m20 * matrix2.m10 + matrix1.m21 * matrix2.m11 + matrix1.m22 * matrix2.m12;
			this.m22 = matrix1.m20 * matrix2.m20 + matrix1.m21 * matrix2.m21 + matrix1.m22 * matrix2.m22;
		} else {
			final double m00 = matrix1.m00 * matrix2.m00 + matrix1.m01 * matrix2.m01 + matrix1.m02 * matrix2.m02;
			final double m01 = matrix1.m00 * matrix2.m10 + matrix1.m01 * matrix2.m11 + matrix1.m02 * matrix2.m12;
			final double m02 = matrix1.m00 * matrix2.m20 + matrix1.m01 * matrix2.m21 + matrix1.m02 * matrix2.m22;

			final double m10 = matrix1.m10 * matrix2.m00 + matrix1.m11 * matrix2.m01 + matrix1.m12 * matrix2.m02;
			final double m11 = matrix1.m10 * matrix2.m10 + matrix1.m11 * matrix2.m11 + matrix1.m12 * matrix2.m12;
			final double m12 = matrix1.m10 * matrix2.m20 + matrix1.m11 * matrix2.m21 + matrix1.m12 * matrix2.m22;

			final double m20 = matrix1.m20 * matrix2.m00 + matrix1.m21 * matrix2.m01 + matrix1.m22 * matrix2.m02;
			final double m21 = matrix1.m20 * matrix2.m10 + matrix1.m21 * matrix2.m11 + matrix1.m22 * matrix2.m12;
			final double m22 = matrix1.m20 * matrix2.m20 + matrix1.m21 * matrix2.m21 + matrix1.m22 * matrix2.m22;

			this.m00 = m00;
			this.m01 = m01;
			this.m02 = m02;
			this.m10 = m10;
			this.m11 = m11;
			this.m12 = m12;
			this.m20 = m20;
			this.m21 = m21;
			this.m22 = m22;
		}

		this.isIdentity = null;
	}

	/**
	 * Perform singular value decomposition normalization of matrix m1 and place
	 * the normalized values into this.
	 *
	 * @param matrix
	 *            Provides the matrix values to be normalized
	 */
	public void normalize(Matrix3d matrix) {
		assert matrix != null : AssertMessages.notNullParameter();

		final double[] tmp = new double[9];
		final double[] tmpRot = new double[9];
		final double[] tmpScale = new double[3];

		tmp[0] = matrix.m00;
		tmp[1] = matrix.m01;
		tmp[2] = matrix.m02;

		tmp[3] = matrix.m10;
		tmp[4] = matrix.m11;
		tmp[5] = matrix.m12;

		tmp[6] = matrix.m20;
		tmp[7] = matrix.m21;
		tmp[8] = matrix.m22;

		computeSVD(tmp, tmpScale, tmpRot);

		this.m00 = tmpRot[0];
		this.m01 = tmpRot[1];
		this.m02 = tmpRot[2];

		this.m10 = tmpRot[3];
		this.m11 = tmpRot[4];
		this.m12 = tmpRot[5];

		this.m20 = tmpRot[6];
		this.m21 = tmpRot[7];
		this.m22 = tmpRot[8];

		this.isIdentity = null;
	}

	/**
	 * Performs singular value decomposition normalization of this matrix.
	 */
	public void normalize() {
		final double[] tmpRot = new double[9];
		final double[] tmpScale = new double[3];

		getScaleRotate3x3(tmpScale, tmpRot);

		this.m00 = tmpRot[0];
		this.m01 = tmpRot[1];
		this.m02 = tmpRot[2];

		this.m10 = tmpRot[3];
		this.m11 = tmpRot[4];
		this.m12 = tmpRot[5];

		this.m20 = tmpRot[6];
		this.m21 = tmpRot[7];
		this.m22 = tmpRot[8];

		this.isIdentity = null;
	}

	/**
	 * Perform cross product normalization of this matrix.
	 */

	public void normalizeCP() {
		double mag = 1. / Math.sqrt(this.m00 * this.m00 + this.m10 * this.m10 + this.m20 * this.m20);
		this.m00 = this.m00 * mag;
		this.m10 = this.m10 * mag;
		this.m20 = this.m20 * mag;

		mag = 1. / Math.sqrt(this.m01 * this.m01 + this.m11 * this.m11 + this.m21 * this.m21);
		this.m01 = this.m01 * mag;
		this.m11 = this.m11 * mag;
		this.m21 = this.m21 * mag;

		this.m02 = this.m10 * this.m21 - this.m11 * this.m20;
		this.m12 = this.m01 * this.m20 - this.m00 * this.m21;
		this.m22 = this.m00 * this.m11 - this.m01 * this.m10;

		this.isIdentity = null;
	}

	/**
	 * Perform cross product normalization of matrix m1 and place the normalized
	 * values into this.
	 *
	 * @param matrix
	 *            Provides the matrix values to be normalized
	 */
	public void normalizeCP(Matrix3d matrix) {
		assert matrix != null : AssertMessages.notNullParameter();
		double mag = 1. / Math.sqrt(matrix.m00 * matrix.m00 + matrix.m10 * matrix.m10 + matrix.m20
				* matrix.m20);
		this.m00 = matrix.m00 * mag;
		this.m10 = matrix.m10 * mag;
		this.m20 = matrix.m20 * mag;

		mag = 1. / Math.sqrt(matrix.m01 * matrix.m01 + matrix.m11 * matrix.m11 + matrix.m21
				* matrix.m21);
		this.m01 = matrix.m01 * mag;
		this.m11 = matrix.m11 * mag;
		this.m21 = matrix.m21 * mag;

		this.m02 = this.m10 * this.m21 - this.m11 * this.m20;
		this.m12 = this.m01 * this.m20 - this.m00 * this.m21;
		this.m22 = this.m00 * this.m11 - this.m01 * this.m10;

		this.isIdentity = null;
	}

	/**
	 * Returns true if all of the data members of Matrix3f m1 are equal to the
	 * corresponding data members in this Matrix3f.
	 *
	 * @param matrix
	 *            the matrix with which the comparison is made
	 * @return true or false
	 */
	@Pure
	public boolean equals(Matrix3d matrix) {
		try {
			return this.m00 == matrix.m00 && this.m01 == matrix.m01
					&& this.m02 == matrix.m02 && this.m10 == matrix.m10
					&& this.m11 == matrix.m11 && this.m12 == matrix.m12
					&& this.m20 == matrix.m20 && this.m21 == matrix.m21 && this.m22 == matrix.m22;
		} catch (NullPointerException e2) {
			return false;
		}

	}

	/**
	 * Returns true if the Object t1 is of type Matrix3f and all of the data
	 * members of t1 are equal to the corresponding data members in this
	 * Matrix3f.
	 *
	 * @param object
	 *            the matrix with which the comparison is made
	 * @return true or false
	 */
	@Pure
	@Override
	public boolean equals(Object object) {
		try {
			final Matrix3d m2 = (Matrix3d) object;
			return this.m00 == m2.m00 && this.m01 == m2.m01
					&& this.m02 == m2.m02 && this.m10 == m2.m10
					&& this.m11 == m2.m11 && this.m12 == m2.m12
					&& this.m20 == m2.m20 && this.m21 == m2.m21 && this.m22 == m2.m22;
		} catch (ClassCastException | NullPointerException e1) {
			return false;
		}

	}

	private static double epsilon(double value, double epsilon) {
		return Double.isNaN(epsilon) ? Math.ulp(value) : epsilon;
	}

	/**
	 * Returns true if the L-infinite distance between this matrix and matrix m1
	 * is less than or equal to the epsilon parameter, otherwise returns false.
	 * The L-infinite distance is equal to MAX[i=0, 1, 2 ; j=0, 1, 2 ;
	 * abs(this.m(i, j) - m1.m(i, j)]
	 *
	 * @param matrix
	 *            the matrix to be compared to this matrix
	 * @param epsilon
	 *            the threshold value
	 * @return <code>true</code> if this matrix is equals to the specified matrix at epsilon.
	 */
	@Pure
	@SuppressWarnings({"checkstyle:returncount", "checkstyle:cyclomaticcomplexity", "checkstyle:npathcomplexity"})
	public boolean epsilonEquals(Matrix3d matrix, double epsilon) {
		assert matrix != null : AssertMessages.notNullParameter();
		double diff;

		diff = this.m00 - matrix.m00;
		if ((diff < 0 ? -diff : diff) > epsilon(diff, epsilon)) {
			return false;
		}

		diff = this.m01 - matrix.m01;
		if ((diff < 0 ? -diff : diff) > epsilon(diff, epsilon)) {
			return false;
		}

		diff = this.m02 - matrix.m02;
		if ((diff < 0 ? -diff : diff) > epsilon(diff, epsilon)) {
			return false;
		}

		diff = this.m10 - matrix.m10;
		if ((diff < 0 ? -diff : diff) > epsilon(diff, epsilon)) {
			return false;
		}

		diff = this.m11 - matrix.m11;
		if ((diff < 0 ? -diff : diff) > epsilon(diff, epsilon)) {
			return false;
		}

		diff = this.m12 - matrix.m12;
		if ((diff < 0 ? -diff : diff) > epsilon(diff, epsilon)) {
			return false;
		}

		diff = this.m20 - matrix.m20;
		if ((diff < 0 ? -diff : diff) > epsilon(diff, epsilon)) {
			return false;
		}

		diff = this.m21 - matrix.m21;
		if ((diff < 0 ? -diff : diff) > epsilon(diff, epsilon)) {
			return false;
		}

		diff = this.m22 - matrix.m22;
		if ((diff < 0 ? -diff : diff) > epsilon(diff, epsilon)) {
			return false;
		}

		return true;
	}

	/**
	 * Returns a hash code value based on the data values in this object. Two
	 * different Matrix3f objects with identical data values (i.e.,
	 * Matrix3f.equals returns true) will return the same hash code value. Two
	 * objects with different data members may return the same hash value,
	 * although this is not likely.
	 *
	 * @return the integer hash code value
	 */
	@Pure
	@Override
	public int hashCode() {
		long bits = 1L;
		bits = 31L * bits + Double.hashCode(this.m00);
		bits = 31L * bits + Double.hashCode(this.m01);
		bits = 31L * bits + Double.hashCode(this.m02);
		bits = 31L * bits + Double.hashCode(this.m10);
		bits = 31L * bits + Double.hashCode(this.m11);
		bits = 31L * bits + Double.hashCode(this.m12);
		bits = 31L * bits + Double.hashCode(this.m20);
		bits = 31L * bits + Double.hashCode(this.m21);
		bits = 31L * bits + Double.hashCode(this.m22);
		return (int) (bits ^ (bits >> 31));
	}

	/**
	 * Sets this matrix to all zeros.
	 */
	public void setZero() {
		this.m00 = 0.;
		this.m01 = 0.;
		this.m02 = 0.;

		this.m10 = 0.;
		this.m11 = 0.;
		this.m12 = 0.;

		this.m20 = 0.;
		this.m21 = 0.;
		this.m22 = 0.;

		this.isIdentity = Boolean.FALSE;
	}

	/**
	 * Sets this matrix as diagonal.
	 *
	 * @param m00
	 *            the first element of the diagonal
	 * @param m11
	 *            the second element of the diagonal
	 * @param m22
	 *            the third element of the diagonal
	 */
	public void setDiagonal(double m00, double m11, double m22) {
		this.m00 = m00;
		this.m01 = 0.;
		this.m02 = 0.;
		this.m10 = 0.;
		this.m11 = m11;
		this.m12 = 0.;
		this.m20 = 0.;
		this.m21 = 0.;
		this.m22 = m22;

		this.isIdentity = null;
	}

	/**
	 * Negates the value of this matrix: this = -this.
	 */
	public void negate() {
		this.m00 = -this.m00;
		this.m01 = -this.m01;
		this.m02 = -this.m02;

		this.m10 = -this.m10;
		this.m11 = -this.m11;
		this.m12 = -this.m12;

		this.m20 = -this.m20;
		this.m21 = -this.m21;
		this.m22 = -this.m22;

		this.isIdentity = null;
	}

	/**
	 * Sets the value of this matrix equal to the negation of of the Matrix3f
	 * parameter.
	 *
	 * @param matrix
	 *            the source matrix
	 */
	public void negate(Matrix3d matrix) {
		assert matrix != null : AssertMessages.notNullParameter();
		this.m00 = -matrix.m00;
		this.m01 = -matrix.m01;
		this.m02 = -matrix.m02;

		this.m10 = -matrix.m10;
		this.m11 = -matrix.m11;
		this.m12 = -matrix.m12;

		this.m20 = -matrix.m20;
		this.m21 = -matrix.m21;
		this.m22 = -matrix.m22;

		this.isIdentity = null;
	}

	/** Compute the SVD of a matrix m.
	 *
	 * @param matrix the matrix.
	 * @param outScale is set with the scaling factors.
	 * @param outRot is set with the rotation factors.
	 */
	@SuppressWarnings({"checkstyle:methodlength", "checkstyle:cyclomaticcomplexity", "checkstyle:npathcomplexity"})
	protected static void computeSVD(double[] matrix, double[] outScale, double[] outRot) {
	    assert matrix != null : AssertMessages.notNullParameter(0);
		assert matrix.length >= 9 : AssertMessages.tooSmallArrayParameter(0, matrix.length, 9);
		assert outScale != null : AssertMessages.notNullParameter(1);
		assert outScale.length >= 3 : AssertMessages.tooSmallArrayParameter(1, outScale.length, 3);
		assert outRot != null : AssertMessages.notNullParameter(2);
		assert outRot.length >= 9 : AssertMessages.tooSmallArrayParameter(2, outRot.length, 9);
		final double[] u1 = new double[9];
		final double[] v1 = new double[9];
		final double[] t1 = new double[9];
		final double[] t2 = new double[9];

		final double[] tmp = t1;
		final double[] singleValues = t2;

		final double[] rot = new double[9];
		final double[] e = new double[3];
		final double[] scales = new double[3];

		for (int i = 0; i < 9; ++i) {
			rot[i] = matrix[i];
		}

		// u1

		if (MathUtil.isEpsilonZero(matrix[3] * matrix[3])) {
			u1[0] = 1.;
			u1[1] = 0.;
			u1[2] = 0.;
			u1[3] = 0.;
			u1[4] = 1.;
			u1[5] = 0.;
			u1[6] = 0.;
			u1[7] = 0.;
			u1[8] = 1.;
		} else if (MathUtil.isEpsilonZero(matrix[0] * matrix[0])) {
			tmp[0] = matrix[0];
			tmp[1] = matrix[1];
			tmp[2] = matrix[2];
			matrix[0] = matrix[3];
			matrix[1] = matrix[4];
			matrix[2] = matrix[5];

			// zero
			matrix[3] = -tmp[0];
			matrix[4] = -tmp[1];
			matrix[5] = -tmp[2];

			u1[0] = 0.;
			u1[1] = 1.;
			u1[2] = 0.;
			u1[3] = -1.;
			u1[4] = 0.;
			u1[5] = 0.;
			u1[6] = 0.;
			u1[7] = 0.;
			u1[8] = 1.;
		} else {
			final double g = 1. / Math.sqrt(matrix[0] * matrix[0] + matrix[3] * matrix[3]);
			final double c1 = matrix[0] * g;
			final double s1 = matrix[3] * g;
			tmp[0] = c1 * matrix[0] + s1 * matrix[3];
			tmp[1] = c1 * matrix[1] + s1 * matrix[4];
			tmp[2] = c1 * matrix[2] + s1 * matrix[5];

			// zero
			matrix[3] = -s1 * matrix[0] + c1 * matrix[3];
			matrix[4] = -s1 * matrix[1] + c1 * matrix[4];
			matrix[5] = -s1 * matrix[2] + c1 * matrix[5];

			matrix[0] = tmp[0];
			matrix[1] = tmp[1];
			matrix[2] = tmp[2];
			u1[0] = c1;
			u1[1] = s1;
			u1[2] = 0.;
			u1[3] = -s1;
			u1[4] = c1;
			u1[5] = 0.;
			u1[6] = 0.;
			u1[7] = 0.;
			u1[8] = 1.;
		}

		// u2

		if (MathUtil.isEpsilonZero(matrix[6] * matrix[6])) {
			//
		} else if (MathUtil.isEpsilonZero(matrix[0] * matrix[0])) {
			tmp[0] = matrix[0];
			tmp[1] = matrix[1];
			tmp[2] = matrix[2];
			matrix[0] = matrix[6];
			matrix[1] = matrix[7];
			matrix[2] = matrix[8];

			// zero
			matrix[6] = -tmp[0];
			matrix[7] = -tmp[1];
			matrix[8] = -tmp[2];

			tmp[0] = u1[0];
			tmp[1] = u1[1];
			tmp[2] = u1[2];
			u1[0] = u1[6];
			u1[1] = u1[7];
			u1[2] = u1[8];

			// zero
			u1[6] = -tmp[0];
			u1[7] = -tmp[1];
			u1[8] = -tmp[2];
		} else {
			final double g = 1. / Math.sqrt(matrix[0] * matrix[0] + matrix[6] * matrix[6]);
			final double c2 = matrix[0] * g;
			final double s2 = matrix[6] * g;
			tmp[0] = c2 * matrix[0] + s2 * matrix[6];
			tmp[1] = c2 * matrix[1] + s2 * matrix[7];
			tmp[2] = c2 * matrix[2] + s2 * matrix[8];

			matrix[6] = -s2 * matrix[0] + c2 * matrix[6];
			matrix[7] = -s2 * matrix[1] + c2 * matrix[7];
			matrix[8] = -s2 * matrix[2] + c2 * matrix[8];
			matrix[0] = tmp[0];
			matrix[1] = tmp[1];
			matrix[2] = tmp[2];

			tmp[0] = c2 * u1[0];
			tmp[1] = c2 * u1[1];
			u1[2] = s2;

			tmp[6] = -u1[0] * s2;
			tmp[7] = -u1[1] * s2;
			u1[8] = c2;
			u1[0] = tmp[0];
			u1[1] = tmp[1];
			u1[6] = tmp[6];
			u1[7] = tmp[7];
		}

		// v1

		if (MathUtil.isEpsilonZero(matrix[2] * matrix[2])) {
			v1[0] = 1.;
			v1[1] = 0.;
			v1[2] = 0.;
			v1[3] = 0.;
			v1[4] = 1.;
			v1[5] = 0.;
			v1[6] = 0.;
			v1[7] = 0.;
			v1[8] = 1.;
		} else if (MathUtil.isEpsilonZero(matrix[1] * matrix[1])) {
			tmp[2] = matrix[2];
			tmp[5] = matrix[5];
			tmp[8] = matrix[8];
			matrix[2] = -matrix[1];
			matrix[5] = -matrix[4];
			matrix[8] = -matrix[7];

			// zero
			matrix[1] = tmp[2];
			matrix[4] = tmp[5];
			matrix[7] = tmp[8];

			v1[0] = 1.;
			v1[1] = 0.;
			v1[2] = 0.;
			v1[3] = 0.;
			v1[4] = 0.;
			v1[5] = -1.;
			v1[6] = 0.;
			v1[7] = 1.;
			v1[8] = 0.;
		} else {
			final double g = 1. / Math.sqrt(matrix[1] * matrix[1] + matrix[2] * matrix[2]);
			final double c3 = matrix[1] * g;
			final double s3 = matrix[2] * g;
			// can assign to m[1]?
			tmp[1] = c3 * matrix[1] + s3 * matrix[2];
			// zero
			matrix[2] = -s3 * matrix[1] + c3 * matrix[2];
			matrix[1] = tmp[1];

			tmp[4] = c3 * matrix[4] + s3 * matrix[5];
			matrix[5] = -s3 * matrix[4] + c3 * matrix[5];
			matrix[4] = tmp[4];

			tmp[7] = c3 * matrix[7] + s3 * matrix[8];
			matrix[8] = -s3 * matrix[7] + c3 * matrix[8];
			matrix[7] = tmp[7];

			v1[0] = 1.;
			v1[1] = 0.;
			v1[2] = 0.;
			v1[3] = 0.;
			v1[4] = c3;
			v1[5] = -s3;
			v1[6] = 0.;
			v1[7] = s3;
			v1[8] = c3;
		}

		// u3

		if (MathUtil.isEpsilonZero(matrix[7] * matrix[7])) {
			//
		} else if (MathUtil.isEpsilonZero(matrix[4] * matrix[4])) {
			tmp[3] = matrix[3];
			tmp[4] = matrix[4];
			tmp[5] = matrix[5];
			// zero
			matrix[3] = matrix[6];
			matrix[4] = matrix[7];
			matrix[5] = matrix[8];

			// zero
			matrix[6] = -tmp[3];
			// zero
			matrix[7] = -tmp[4];
			matrix[8] = -tmp[5];

			tmp[3] = u1[3];
			tmp[4] = u1[4];
			tmp[5] = u1[5];
			u1[3] = u1[6];
			u1[4] = u1[7];
			u1[5] = u1[8];

			// zero
			u1[6] = -tmp[3];
			u1[7] = -tmp[4];
			u1[8] = -tmp[5];

		} else {
			final double g = 1. / Math.sqrt(matrix[4] * matrix[4] + matrix[7] * matrix[7]);
			final double c4 = matrix[4] * g;
			final double s4 = matrix[7] * g;
			tmp[3] = c4 * matrix[3] + s4 * matrix[6];
			// zero
			matrix[6] = -s4 * matrix[3] + c4 * matrix[6];
			matrix[3] = tmp[3];

			tmp[4] = c4 * matrix[4] + s4 * matrix[7];
			matrix[7] = -s4 * matrix[4] + c4 * matrix[7];
			matrix[4] = tmp[4];

			tmp[5] = c4 * matrix[5] + s4 * matrix[8];
			matrix[8] = -s4 * matrix[5] + c4 * matrix[8];
			matrix[5] = tmp[5];

			tmp[3] = c4 * u1[3] + s4 * u1[6];
			u1[6] = -s4 * u1[3] + c4 * u1[6];
			u1[3] = tmp[3];

			tmp[4] = c4 * u1[4] + s4 * u1[7];
			u1[7] = -s4 * u1[4] + c4 * u1[7];
			u1[4] = tmp[4];

			tmp[5] = c4 * u1[5] + s4 * u1[8];
			u1[8] = -s4 * u1[5] + c4 * u1[8];
			u1[5] = tmp[5];
		}

		singleValues[0] = matrix[0];
		singleValues[1] = matrix[4];
		singleValues[2] = matrix[8];
		e[0] = matrix[1];
		e[1] = matrix[5];

		if (MathUtil.isEpsilonZero(e[0] * e[0]) && MathUtil.isEpsilonZero(e[1] * e[1])) {
			//
		} else {
			computeGr(singleValues, e, u1, v1);
		}

		scales[0] = singleValues[0];
		scales[1] = singleValues[1];
		scales[2] = singleValues[2];

		// Do some optimization here. If scale is unity, simply return the
		// rotation matrix.
		if (MathUtil.isEpsilonEqual(Math.abs(scales[0]), 1.)
				&& MathUtil.isEpsilonEqual(Math.abs(scales[1]), 1.)
				&& MathUtil.isEpsilonEqual(Math.abs(scales[2]), 1.)) {
			// System.out.println("Scale components almost to 1.");

			int negCnt = 0;
			for (int i = 0; i < 3; ++i) {
				if (scales[i] < 0.) {
					++negCnt;
				}
			}

			if ((negCnt == 0) || (negCnt == 2)) {
				// System.out.println("Optimize!!");
				outScale[0] = 1.;
				outScale[1] = 1.;
				outScale[2] = 1.;
				for (int i = 0; i < 9; ++i) {
					outRot[i] = rot[i];
				}

				return;
			}
		}

		transposeMat(u1, t1);
		transposeMat(v1, t2);

		svdReorder(matrix, t1, t2, scales, outRot, outScale);

	}

	@SuppressWarnings({"checkstyle:cyclomaticcomplexity", "checkstyle:npathcomplexity"})
	private static void svdReorder(double[] matrix, double[] t1, double[] t2,
			double[] scales, double[] outRot, double[] outScale) {

		// check for rotation information in the scales
		if (scales[0] < 0.) {
			// move the rotation info to rotation matrix
			scales[0] = -scales[0];
			t2[0] = -t2[0];
			t2[1] = -t2[1];
			t2[2] = -t2[2];
		}
		if (scales[1] < 0.) {
			// move the rotation info to rotation matrix
			scales[1] = -scales[1];
			t2[3] = -t2[3];
			t2[4] = -t2[4];
			t2[5] = -t2[5];
		}
		if (scales[2] < 0.) {
			// move the rotation info to rotation matrix
			scales[2] = -scales[2];
			t2[6] = -t2[6];
			t2[7] = -t2[7];
			t2[8] = -t2[8];
		}

		final double[] rot = new double[9];

		matMul(t1, t2, rot);

		// check for equal scales case and do not reorder
		if (MathUtil.isEpsilonEqual(Math.abs(scales[0]), Math.abs(scales[1]))
				&& MathUtil.isEpsilonEqual(Math.abs(scales[1]), Math.abs(scales[2]))) {
			for (int i = 0; i < 9; ++i) {
				outRot[i] = rot[i];
			}
			for (int i = 0; i < 3; ++i) {
				outScale[i] = scales[i];
			}

		} else {

			final int[] out = new int[3];

			// sort the order of the results of SVD
			if (scales[0] > scales[1]) {
				if (scales[0] > scales[2]) {
					if (scales[2] > scales[1]) {
						// xzy
						out[0] = 0;
						out[1] = 2;
						out[2] = 1;
					} else {
						// xyz
						out[0] = 0;
						out[1] = 1;
						out[2] = 2;
					}
				} else {
					// zxy
					out[0] = 2;
					out[1] = 0;
					out[2] = 1;
				}
			} else {
				// y > x
				if (scales[1] > scales[2]) {
					if (scales[2] > scales[0]) {
						// yzx
						out[0] = 1;
						out[1] = 2;
						out[2] = 0;
					} else {
						// yxz
						out[0] = 1;
						out[1] = 0;
						out[2] = 2;
					}
				} else {
					// zyx
					out[0] = 2;
					out[1] = 1;
					out[2] = 0;
				}
			}

			// sort the order of the input matrix
			final double[] mag = new double[3];
			mag[0] = matrix[0] * matrix[0] + matrix[1] * matrix[1] + matrix[2] * matrix[2];
			mag[1] = matrix[3] * matrix[3] + matrix[4] * matrix[4] + matrix[5] * matrix[5];
			mag[2] = matrix[6] * matrix[6] + matrix[7] * matrix[7] + matrix[8] * matrix[8];

			final int in0;
			final int in1;
			final int in2;

			if (mag[0] > mag[1]) {
				if (mag[0] > mag[2]) {
					if (mag[2] > mag[1]) {
						// xzy
						in0 = 0;
						in2 = 1;
						in1 = 2;
					} else {
						// xyz
						in0 = 0;
						in1 = 1;
						in2 = 2;
					}
				} else {
					// zxy
					in2 = 0;
					in0 = 1;
					in1 = 2;
				}
			} else {
				// y > x 1>0
				if (mag[1] > mag[2]) {
					if (mag[2] > mag[0]) {
						// yzx
						in1 = 0;
						in2 = 1;
						in0 = 2;
					} else {
						// yxz
						in1 = 0;
						in0 = 1;
						in2 = 2;
					}
				} else {
					// zyx
					in2 = 0;
					in1 = 1;
					in0 = 2;
				}
			}

			int index = out[in0];
			outScale[0] = scales[index];

			index = out[in1];
			outScale[1] = scales[index];

			index = out[in2];
			outScale[2] = scales[index];

			index = out[in0];
			outRot[0] = rot[index];

			index = out[in0] + 3;
			outRot[0 + 3] = rot[index];

			index = out[in0] + 6;
			outRot[0 + 6] = rot[index];

			index = out[in1];
			outRot[1] = rot[index];

			index = out[in1] + 3;
			outRot[1 + 3] = rot[index];

			index = out[in1] + 6;
			outRot[1 + 6] = rot[index];

			index = out[in2];
			outRot[2] = rot[index];

			index = out[in2] + 3;
			outRot[2 + 3] = rot[index];

			index = out[in2] + 6;
			outRot[2 + 6] = rot[index];
		}
	}

	private static int computeGr(double[] sValue, double[] eValue, double[] uValue, double[] vValue) {
		final double[] cosl = new double[2];
		final double[] cosr = new double[2];
		final double[] sinl = new double[2];
		final double[] sinr = new double[2];
		final double[] m = new double[9];

		final int maxInteractions = 10;
		final double convergeTol = 4.89E-15;
		final double cb48 = 1.;

		boolean converged = false;
		if (Math.abs(eValue[1]) < convergeTol || Math.abs(eValue[0]) < convergeTol) {
			converged = true;
		}

		for (int k = 0; k < maxInteractions && !converged; ++k) {
			final double shift = computeShift(sValue[1], eValue[1], sValue[2]);
			double fvalue = (Math.abs(sValue[0]) - shift) * (dSign(cb48, sValue[0]) + shift / sValue[0]);
			double gvalue = eValue[0];
			double rvalue;

			rvalue = computeRot(fvalue, gvalue, sinr, cosr, 0);
			fvalue = cosr[0] * sValue[0] + sinr[0] * eValue[0];
			eValue[0] = cosr[0] * eValue[0] - sinr[0] * sValue[0];
			gvalue = sinr[0] * sValue[1];
			sValue[1] = cosr[0] * sValue[1];

			rvalue = computeRot(fvalue, gvalue, sinl, cosl, 0);
			sValue[0] = rvalue;
			fvalue = cosl[0] * eValue[0] + sinl[0] * sValue[1];
			sValue[1] = cosl[0] * sValue[1] - sinl[0] * eValue[0];
			gvalue = sinl[0] * eValue[1];
			eValue[1] = cosl[0] * eValue[1];

			rvalue = computeRot(fvalue, gvalue, sinr, cosr, 1);
			eValue[0] = rvalue;
			fvalue = cosr[1] * sValue[1] + sinr[1] * eValue[1];
			eValue[1] = cosr[1] * eValue[1] - sinr[1] * sValue[1];
			gvalue = sinr[1] * sValue[2];
			sValue[2] = cosr[1] * sValue[2];

			rvalue = computeRot(fvalue, gvalue, sinl, cosl, 1);
			sValue[1] = rvalue;
			fvalue = cosl[1] * eValue[1] + sinl[1] * sValue[2];
			sValue[2] = cosl[1] * sValue[2] - sinl[1] * eValue[1];
			eValue[1] = fvalue;

			// update u matrices
			double utemp = uValue[0];
			uValue[0] = cosl[0] * utemp + sinl[0] * uValue[3];
			uValue[3] = -sinl[0] * utemp + cosl[0] * uValue[3];
			utemp = uValue[1];
			uValue[1] = cosl[0] * utemp + sinl[0] * uValue[4];
			uValue[4] = -sinl[0] * utemp + cosl[0] * uValue[4];
			utemp = uValue[2];
			uValue[2] = cosl[0] * utemp + sinl[0] * uValue[5];
			uValue[5] = -sinl[0] * utemp + cosl[0] * uValue[5];

			utemp = uValue[3];
			uValue[3] = cosl[1] * utemp + sinl[1] * uValue[6];
			uValue[6] = -sinl[1] * utemp + cosl[1] * uValue[6];
			utemp = uValue[4];
			uValue[4] = cosl[1] * utemp + sinl[1] * uValue[7];
			uValue[7] = -sinl[1] * utemp + cosl[1] * uValue[7];
			utemp = uValue[5];
			uValue[5] = cosl[1] * utemp + sinl[1] * uValue[8];
			uValue[8] = -sinl[1] * utemp + cosl[1] * uValue[8];

			// update v matrices

			double vtemp = vValue[0];
			vValue[0] = cosr[0] * vtemp + sinr[0] * vValue[1];
			vValue[1] = -sinr[0] * vtemp + cosr[0] * vValue[1];
			vtemp = vValue[3];
			vValue[3] = cosr[0] * vtemp + sinr[0] * vValue[4];
			vValue[4] = -sinr[0] * vtemp + cosr[0] * vValue[4];
			vtemp = vValue[6];
			vValue[6] = cosr[0] * vtemp + sinr[0] * vValue[7];
			vValue[7] = -sinr[0] * vtemp + cosr[0] * vValue[7];

			vtemp = vValue[1];
			vValue[1] = cosr[1] * vtemp + sinr[1] * vValue[2];
			vValue[2] = -sinr[1] * vtemp + cosr[1] * vValue[2];
			vtemp = vValue[4];
			vValue[4] = cosr[1] * vtemp + sinr[1] * vValue[5];
			vValue[5] = -sinr[1] * vtemp + cosr[1] * vValue[5];
			vtemp = vValue[7];
			vValue[7] = cosr[1] * vtemp + sinr[1] * vValue[8];
			vValue[8] = -sinr[1] * vtemp + cosr[1] * vValue[8];

			m[0] = sValue[0];
			m[1] = eValue[0];
			m[2] = 0.;
			m[3] = 0.;
			m[4] = sValue[1];
			m[5] = eValue[1];
			m[6] = 0.;
			m[7] = 0.;
			m[8] = sValue[2];

			if (Math.abs(eValue[1]) < convergeTol || Math.abs(eValue[0]) < convergeTol) {
				converged = true;
			}
		}

		if (Math.abs(eValue[1]) < convergeTol) {
			compute2X2(sValue[0], eValue[0], sValue[1], sValue, sinl, cosl, sinr, cosr, 0);

			double utemp = uValue[0];
			uValue[0] = cosl[0] * utemp + sinl[0] * uValue[3];
			uValue[3] = -sinl[0] * utemp + cosl[0] * uValue[3];
			utemp = uValue[1];
			uValue[1] = cosl[0] * utemp + sinl[0] * uValue[4];
			uValue[4] = -sinl[0] * utemp + cosl[0] * uValue[4];
			utemp = uValue[2];
			uValue[2] = cosl[0] * utemp + sinl[0] * uValue[5];
			uValue[5] = -sinl[0] * utemp + cosl[0] * uValue[5];

			// update v matrices

			double vtemp = vValue[0];
			vValue[0] = cosr[0] * vtemp + sinr[0] * vValue[1];
			vValue[1] = -sinr[0] * vtemp + cosr[0] * vValue[1];
			vtemp = vValue[3];
			vValue[3] = cosr[0] * vtemp + sinr[0] * vValue[4];
			vValue[4] = -sinr[0] * vtemp + cosr[0] * vValue[4];
			vtemp = vValue[6];
			vValue[6] = cosr[0] * vtemp + sinr[0] * vValue[7];
			vValue[7] = -sinr[0] * vtemp + cosr[0] * vValue[7];
		} else {
			compute2X2(sValue[1], eValue[1], sValue[2], sValue, sinl, cosl, sinr, cosr, 1);

			double utemp = uValue[3];
			uValue[3] = cosl[0] * utemp + sinl[0] * uValue[6];
			uValue[6] = -sinl[0] * utemp + cosl[0] * uValue[6];
			utemp = uValue[4];
			uValue[4] = cosl[0] * utemp + sinl[0] * uValue[7];
			uValue[7] = -sinl[0] * utemp + cosl[0] * uValue[7];
			utemp = uValue[5];
			uValue[5] = cosl[0] * utemp + sinl[0] * uValue[8];
			uValue[8] = -sinl[0] * utemp + cosl[0] * uValue[8];

			// update v matrices

			double vtemp = vValue[1];
			vValue[1] = cosr[0] * vtemp + sinr[0] * vValue[2];
			vValue[2] = -sinr[0] * vtemp + cosr[0] * vValue[2];
			vtemp = vValue[4];
			vValue[4] = cosr[0] * vtemp + sinr[0] * vValue[5];
			vValue[5] = -sinr[0] * vtemp + cosr[0] * vValue[5];
			vtemp = vValue[7];
			vValue[7] = cosr[0] * vtemp + sinr[0] * vValue[8];
			vValue[8] = -sinr[0] * vtemp + cosr[0] * vValue[8];
		}

		return 0;
	}

	@Pure
	private static double dSign(double value1, double value2) {
		final double x = value1 >= 0 ? value1 : -value1;
		return value2 >= 0 ? x : -x;
	}

	@Pure
	private static double computeShift(double fval, double gval, double hval) {
		final double fa = Math.abs(fval);
		final double ga = Math.abs(gval);
		final double ha = Math.abs(hval);
		final double fhmn = Math.min(fa, ha);
		final double fhmx = Math.max(fa, ha);
		double ssmin;
		if (fhmn == 0.) {
			ssmin = 0.;
			/*if (fhmx == 0.) {
			} else {
				d1 = Math.min(fhmx, ga) / Math.max(fhmx, ga);
			}*/
		} else {
			if (ga < fhmx) {
				final double as = fhmn / fhmx + 1.;
				final double at = (fhmx - fhmn) / fhmx;
				final double d1 = ga / fhmx;
				final double au = d1 * d1;
				final double c = 2. / (Math.sqrt(as * as + au) + Math.sqrt(at * at + au));
				ssmin = fhmn * c;
			} else {
				final double au = fhmx / ga;
				if (au == 0.) {
					ssmin = fhmn * fhmx / ga;
				} else {
					final double as = fhmn / fhmx + 1.;
					final double at = (fhmx - fhmn) / fhmx;
					final double d1 = as * au;
					final double d2 = at * au;
					final double c = 1. / (Math.sqrt(d1 * d1 + 1.) + Math.sqrt(d2
							* d2 + 1.));
					ssmin = fhmn * c * au;
					ssmin += ssmin;
				}
			}
		}

		return ssmin;
	}

	@SuppressWarnings({"checkstyle:parameternumber", "checkstyle:parametername",
			"checkstyle:cyclomaticcomplexity", "checkstyle:npathcomplexity",
			"checkstyle:nestedifdepth", "checkstyle:localvariablename"})
	private static int compute2X2(double f, double g, double h,
			double[] single_values, double[] snl, double[] csl, double[] snr,
			double[] csr, int index) {

		final double cb3 = 2.;
		final double cb4 = 1.;

		double ssmax = single_values[0];
		double ssmin = single_values[1];
		double clt = 0.;
		double crt = 0.;
		double slt = 0.;
		double srt = 0.;
		double tsign = 0.;

		double ft = f;
		double fa = Math.abs(ft);
		double ht = h;
		double ha = Math.abs(h);

		int pmax = 1;
		final boolean swap;
		if (ha > fa) {
			swap = true;
		} else {
			swap = false;
		}

		if (swap) {
			pmax = 3;
			double temp = ft;
			ft = ht;
			ht = temp;
			temp = fa;
			fa = ha;
			ha = temp;

		}
		final double gt = g;
		final double ga = Math.abs(gt);
		if (ga == 0.) {

			single_values[1] = ha;
			single_values[0] = fa;
			clt = 1.;
			crt = 1.;
			slt = 0.;
			srt = 0.;
		} else {
			boolean gasmal = true;

			if (ga > fa) {
				pmax = 2;
				if (MathUtil.isEpsilonZero(fa / ga)) {

					gasmal = false;
					ssmax = ga;
					if (ha > 1.) {
						ssmin = fa / (ga / ha);
					} else {
						ssmin = fa / ga * ha;
					}
					clt = 1.;
					slt = ht / gt;
					srt = 1.;
					crt = ft / gt;
				}
			}
			if (gasmal) {

				double d = fa - ha;
				double l;
				if (d == fa) {

					l = 1.;
				} else {
					l = d / fa;
				}

				double m = gt / ft;

				double t = 2. - l;

				double mm = m * m;
				double tt = t * t;
				double s = Math.sqrt(tt + mm);

				double r;
				if (l == 0.) {
					r = Math.abs(m);
				} else {
					r = Math.sqrt(l * l + mm);
				}

				double a = (s + r) * .5;

				if (ga > fa) {
					pmax = 2;
					if (MathUtil.isEpsilonZero(fa / ga)) {

						gasmal = false;
						ssmax = ga;
						if (ha > 1.) {
							ssmin = fa / (ga / ha);
						} else {
							ssmin = fa / ga * ha;
						}
						clt = 1.;
						slt = ht / gt;
						srt = 1.;
						crt = ft / gt;
					}
				}
				if (gasmal) {

					d = fa - ha;
					if (d == fa) {

						l = 1.;
					} else {
						l = d / fa;
					}

					m = gt / ft;

					t = 2. - l;

					mm = m * m;
					tt = t * t;
					s = Math.sqrt(tt + mm);

					if (l == 0.) {
						r = Math.abs(m);
					} else {
						r = Math.sqrt(l * l + mm);
					}

					a = (s + r) * .5;

					ssmin = ha / a;
					ssmax = fa * a;
					if (mm == 0.) {

						if (l == 0.) {
							t = dSign(cb3, ft) * dSign(cb4, gt);
						} else {
							t = gt / dSign(d, ft) + m / t;
						}
					} else {
						t = (m / (s + t) + m / (r + l)) * (a + 1.);
					}
					l = Math.sqrt(t * t + 4.);
					crt = 2. / l;
					srt = t / l;
					clt = (crt + srt * m) / a;
					slt = ht / ft * srt / a;
				}
			}
			if (swap) {
				csl[0] = srt;
				snl[0] = crt;
				csr[0] = slt;
				snr[0] = clt;
			} else {
				csl[0] = clt;
				snl[0] = slt;
				csr[0] = crt;
				snr[0] = srt;
			}

			if (pmax == 1) {
				tsign = dSign(cb4, csr[0]) * dSign(cb4, csl[0])
						* dSign(cb4, f);
			}
			if (pmax == 2) {
				tsign = dSign(cb4, snr[0]) * dSign(cb4, csl[0])
						* dSign(cb4, g);
			}
			if (pmax == 3) {
				tsign = dSign(cb4, snr[0]) * dSign(cb4, snl[0])
						* dSign(cb4, h);
			}
			single_values[index] = dSign(ssmax, tsign);
			final double d1 = tsign * dSign(cb4, f) * dSign(cb4, h);
			single_values[index + 1] = dSign(ssmin, d1);

		}
		return 0;
	}

	@SuppressWarnings({"checkstyle:parametername", "checkstyle:localvariablename"})
	private static double computeRot(double f, double g, double[] sin, double[] cos, int index) {
		final double safmn2 = 2.002083095183101E-146;
		final double safmx2 = 4.994797680505588E+145;
		double cs;
		double sn;
		double r;

		if (g == 0.) {
			cs = 1.;
			sn = 0.;
			r = f;
		} else if (f == 0.) {
			cs = 0.;
			sn = 1.;
			r = g;
		} else {
			double f1 = f;
			double g1 = g;
			double scale = Math.max(Math.abs(f1), Math.abs(g1));
			if (scale >= safmx2) {
				int count = 0;
				while (scale >= safmx2) {
					++count;
					f1 *= safmn2;
					g1 *= safmn2;
					scale = Math.max(Math.abs(f1), Math.abs(g1));
				}
				r = Math.sqrt(f1 * f1 + g1 * g1);
				cs = f1 / r;
				sn = g1 / r;
				for (int i = 1; i <= count; ++i) {
					r *= safmx2;
				}
			} else if (scale <= safmn2) {
				int count = 0;
				while (scale <= safmn2) {
					++count;
					f1 *= safmx2;
					g1 *= safmx2;
					scale = Math.max(Math.abs(f1), Math.abs(g1));
				}
				r = Math.sqrt(f1 * f1 + g1 * g1);
				cs = f1 / r;
				sn = g1 / r;
				for (int i = 1; i <= count; ++i) {
					r *= safmn2;
				}
			} else {
				r = Math.sqrt(f1 * f1 + g1 * g1);
				cs = f1 / r;
				sn = g1 / r;
			}
			if (Math.abs(f) > Math.abs(g) && cs < 0.) {
				cs = -cs;
				sn = -sn;
				r = -r;
			}
		}
		sin[index] = sn;
		cos[index] = cs;
		return r;
	}

	private static void matMul(double[] m1, double[] m2, double[] m3) {
		final double[] tmp = new double[9];

		tmp[0] = m1[0] * m2[0] + m1[1] * m2[3] + m1[2] * m2[6];
		tmp[1] = m1[0] * m2[1] + m1[1] * m2[4] + m1[2] * m2[7];
		tmp[2] = m1[0] * m2[2] + m1[1] * m2[5] + m1[2] * m2[8];

		tmp[3] = m1[3] * m2[0] + m1[4] * m2[3] + m1[5] * m2[6];
		tmp[4] = m1[3] * m2[1] + m1[4] * m2[4] + m1[5] * m2[7];
		tmp[5] = m1[3] * m2[2] + m1[4] * m2[5] + m1[5] * m2[8];

		tmp[6] = m1[6] * m2[0] + m1[7] * m2[3] + m1[8] * m2[6];
		tmp[7] = m1[6] * m2[1] + m1[7] * m2[4] + m1[8] * m2[7];
		tmp[8] = m1[6] * m2[2] + m1[7] * m2[5] + m1[8] * m2[8];

		for (int i = 0; i < 9; ++i) {
			m3[i] = tmp[i];
		}
	}

	private static void transposeMat(double[] in, double[] out) {
		out[0] = in[0];
		out[1] = in[3];
		out[2] = in[6];

		out[3] = in[1];
		out[4] = in[4];
		out[5] = in[7];

		out[6] = in[2];
		out[7] = in[5];
		out[8] = in[8];
	}

	/**
	 * Creates a new object of the same class as this object.
	 *
	 * @return a clone of this instance.
	 * @exception OutOfMemoryError
	 *                if there is not enough memory.
	 * @see java.lang.Cloneable
	 */
	@Pure
	@Override
	public Matrix3d clone() {
		Matrix3d m1 = null;
		try {
			m1 = (Matrix3d) super.clone();
		} catch (CloneNotSupportedException e) {
			// this shouldn't happen, since we are Cloneable
			throw new InternalError(e);
		}

		// Also need to create new tmp arrays (no need to actually clone them)
		return m1;
	}

	/**
	 * Get the first matrix element in the first row.
	 *
	 * @return Returns the m00.
	 * @since vecmath 1.5
	 */
	@Pure
	public double getM00() {
		return this.m00;
	}

	/**
	 * Set the first matrix element in the first row.
	 *
	 * @param m00
	 *            The m00 to set.
	 *
	 * @since vecmath 1.5
	 */
	public void setM00(double m00) {
		this.m00 = m00;
		this.isIdentity = null;
	}

	/**
	 * Get the second matrix element in the first row.
	 *
	 * @return Returns the m01.
	 *
	 * @since vecmath 1.5
	 */
	@Pure
	public double getM01() {
		return this.m01;
	}

	/**
	 * Set the second matrix element in the first row.
	 *
	 * @param m01
	 *            The m01 to set.
	 *
	 * @since vecmath 1.5
	 */
	public void setM01(double m01) {
		this.m01 = m01;
		this.isIdentity = null;
	}

	/**
	 * Get the third matrix element in the first row.
	 *
	 * @return Returns the m02.
	 *
	 * @since vecmath 1.5
	 */
	@Pure
	public double getM02() {
		return this.m02;
	}

	/**
	 * Set the third matrix element in the first row.
	 *
	 * @param m02
	 *            The m02 to set.
	 *
	 * @since vecmath 1.5
	 */
	public void setM02(double m02) {
		this.m02 = m02;
		this.isIdentity = null;
	}

	/**
	 * Get first matrix element in the second row.
	 *
	 * @return Returns the m10.
	 *
	 * @since vecmath 1.5
	 */
	@Pure
	public double getM10() {
		return this.m10;
	}

	/**
	 * Set first matrix element in the second row.
	 *
	 * @param m10
	 *            The m10 to set.
	 *
	 * @since vecmath 1.5
	 */
	public void setM10(double m10) {
		this.m10 = m10;
		this.isIdentity = null;
	}

	/**
	 * Get second matrix element in the second row.
	 *
	 * @return Returns the m11.
	 *
	 * @since vecmath 1.5
	 */
	@Pure
	public double getM11() {
		return this.m11;
	}

	/**
	 * Set the second matrix element in the second row.
	 *
	 * @param m11
	 *            The m11 to set.
	 *
	 * @since vecmath 1.5
	 */
	public void setM11(double m11) {
		this.m11 = m11;
		this.isIdentity = null;
	}

	/**
	 * Get the third matrix element in the second row.
	 *
	 * @return Returns the m12.
	 *
	 * @since vecmath 1.5
	 */
	@Pure
	public double getM12() {
		return this.m12;
	}

	/**
	 * Set the third matrix element in the second row.
	 *
	 * @param m11
	 *            The m12 to set.
	 *
	 * @since vecmath 1.5
	 */
	public void setM12(double m11) {
		this.m12 = m11;
		this.isIdentity = null;
	}

	/**
	 * Get the first matrix element in the third row.
	 *
	 * @return Returns the m20
	 *
	 * @since vecmath 1.5
	 */
	@Pure
	public double getM20() {
		return this.m20;
	}

	/**
	 * Set the first matrix element in the third row.
	 *
	 * @param m20
	 *            The m20 to set.
	 *
	 * @since vecmath 1.5
	 */
	public void setM20(double m20) {
		this.m20 = m20;
		this.isIdentity = null;
	}

	/**
	 * Get the second matrix element in the third row.
	 *
	 * @return Returns the m21.
	 *
	 * @since vecmath 1.5
	 */
	@Pure
	public double getM21() {
		return this.m21;
	}

	/**
	 * Set the second matrix element in the third row.
	 *
	 * @param m21
	 *            The m21 to set.
	 *
	 * @since vecmath 1.5
	 */
	public void setM21(double m21) {
		this.m21 = m21;
		this.isIdentity = null;
	}

	/**
	 * Get the third matrix element in the third row .
	 *
	 * @return Returns the m22.
	 *
	 * @since vecmath 1.5
	 */
	@Pure
	public double getM22() {
		return this.m22;
	}

	/**
	 * Set the third matrix element in the third row.
	 *
	 * @param m22
	 *            The m22 to set.
	 *
	 * @since vecmath 1.5
	 */
	public void setM22(double m22) {
		this.m22 = m22;
		this.isIdentity = null;
	}

	/**
	 * Perform SVD on the 3x3 matrix.
	 *
	 * @param scales the scaling factors.
	 * @param rots the rotation factors.
	 */
	private void getScaleRotate3x3(double[] scales, double[] rots) {
		final double[] tmp = new double[9];

		tmp[0] = this.m00;
		tmp[1] = this.m01;
		tmp[2] = this.m02;

		tmp[3] = this.m10;
		tmp[4] = this.m11;
		tmp[5] = this.m12;

		tmp[6] = this.m20;
		tmp[7] = this.m21;
		tmp[8] = this.m22;

		computeSVD(tmp, scales, rots);
	}

	/** Set this matrix with the covariance matrix's elements for the given
	 * set of tuples.
	 *
	 * @param result the mean of the tuples.
	 * @param tuples the input tuples.
	 * @return <code>true</code> if the cov matrix is computed.
	 */
	public boolean cov(Vector3D result, Vector3D... tuples) {
		assert result != null : AssertMessages.notNullParameter(0);
		assert tuples != null : AssertMessages.notNullParameter(1);
		return cov(result, Arrays.asList(tuples));
	}

	/** Set this matrix with the covariance matrix's elements for the given
	 * set of tuples.
	 *
	 * @param result the mean of the tuples.
	 * @param tuples the input tuples.
	 * @return <code>true</code> if the cov matrix is computed.
	 */
	public boolean  cov(Vector3D result, Point3D... tuples) {
		assert result != null : AssertMessages.notNullParameter(0);
		assert tuples != null : AssertMessages.notNullParameter(1);
		return cov(result, Arrays.asList(tuples));
	}

	/** Set this matrix with the covariance matrix's elements for the given
	 * set of tuples.
	 *
	 * @param result the mean of the tuples.
	 * @param tuples the input tuples.
	 * @return <code>true</code> if the cov matrix is computed.
	 */
	public boolean cov(Vector3D result, Iterable<? extends Tuple3D<?>> tuples) {
		assert result != null : AssertMessages.notNullParameter(0);
		assert tuples != null : AssertMessages.notNullParameter(1);
		setZero();

		// Compute the mean m and set result with it.
		result.set(0, 0, 0);
		int count = 0;
		for (final Tuple3D<?> p : tuples) {
			result.add(p.getX(), p.getY(), p.getZ());
			++count;
		}

		if (count == 0) {
			return false;
		}

		result.scale(1. / count);

		// Compute the covariance term [Gottshalk2000]
		// c_ij = sum(p'_i * p'_j) / n
		// c_ij = sum((p_i - m_i) * (p_j - m_j)) / n
		for (final Tuple3D<?> p : tuples) {
			this.m00 += (p.getX() - result.getX()) * (p.getX() - result.getX());
			this.m01 += (p.getX() - result.getX()) * (p.getY() - result.getY());
			this.m02 += (p.getX() - result.getX()) * (p.getZ() - result.getZ());
			//cov.m10 += (p.getY() - m.getY()) * (p.getX() - m.getX()); // same as m01
			this.m11 += (p.getY() - result.getY()) * (p.getY() - result.getY());
			this.m12 += (p.getY() - result.getY()) * (p.getZ() - result.getZ());
			//cov.m20 += (p.getZ() - m.getZ()) * (p.getX() - m.getX()); // same as m02
			//cov.m21 += (p.getZ() - m.getZ()) * (p.getY() - m.getY()); // same as m12
			this.m22 += (p.getZ() - result.getZ()) * (p.getZ() - result.getZ());
		}

		this.m00 /= count;
		this.m01 /= count;
		this.m02 /= count;
		this.m10 = this.m01;
		this.m11 /= count;
		this.m12 /= count;
		this.m20 = this.m02;
		this.m21 = this.m12;
		this.m22 /= count;

		this.isIdentity = null;

		return true;
	}

	/** Replies if the matrix is symmetric.
	 *
	 * @return <code>true</code> if the matrix is symmetric, otherwise
	 * <code>false</code>
	 */
	@Pure
	public boolean isSymmetric() {
		return	this.m01 == this.m10
				&&	this.m02 == this.m20
				&&	this.m12 == this.m21;
	}

	/**
	 * Compute the eigenvectors of the given symmetric matrix
	 * according to the Jacobi Cyclic Method.
	 *
	 * <p>Given the n x n real symmetric matrix A, the routine
	 * Jacobi_Cyclic_Method calculates the eigenvalues and
	 * eigenvectors of A by successively sweeping through the
	 * matrix A annihilating off-diagonal non-zero elements
	 * by a rotation of the row and column in which the
	 * non-zero element occurs.
	 *
	 * <p>The Jacobi procedure for finding the eigenvalues and eigenvectors of a
	 * symmetric matrix A is based on finding a similarity transformation
	 * which diagonalizes A.  The similarity transformation is given by a
	 * product of a sequence of orthogonal (rotation) matrices each of which
	 * annihilates an off-diagonal element and its transpose.  The rotation
	 * effects only the rows and columns containing the off-diagonal element
	 * and its transpose, i.e. if a[i][j] is an off-diagonal element, then
	 * the orthogonal transformation rotates rows a[i][] and a[j][], and
	 * equivalently it rotates columns a[][i] and a[][j], so that a[i][j] = 0
	 * and a[j][i] = 0.
	 * The cyclic Jacobi method considers the off-diagonal elements in the
	 * following order: (0, 1),(0, 2),...,(0, n-1),(1, 2),...,(n-2, n-1).  If the
	 * the magnitude of the off-diagonal element is greater than a treshold,
	 * then a rotation is performed to annihilate that off-diagnonal element.
	 * The process described above is called a sweep.  After a sweep has been
	 * completed, the threshold is lowered and another sweep is performed
	 * with the new threshold. This process is completed until the final
	 * sweep is performed with the final threshold.
	 * The orthogonal transformation which annihilates the matrix element
	 * a[k][m], k != m, is Q = q[i][j], where q[i][j] = 0 if i != j, i, j != k
	 * i, j != m and q[i][j] = 1 if i = j, i, j != k, i, j != m, q[k][k] =
	 * q[m][m] = cos(phi), q[k][m] = -sin(phi), and q[m][k] = sin(phi), where
	 * the angle phi is determined by requiring a[k][m] -> 0.  This condition
	 * on the angle phi is equivalent to<br>
	 * cot(2 phi) = 0.5 * (a[k][k] - a[m][m]) / a[k][m]<br>
	 * Since tan(2 phi) = 2 tan(phi) / (1.0 - tan(phi)^2),<br>
	 * tan(phi)^2 + 2cot(2 phi) * tan(phi) - 1 = 0.<br>
	 * Solving for tan(phi), choosing the solution with smallest magnitude,
	 * tan(phi) = - cot(2 phi) + sgn(cot(2 phi)) sqrt(cot(2phi)^2 + 1).
	 * Then cos(phi)^2 = 1 / (1 + tan(phi)^2) and sin(phi)^2 = 1 - cos(phi)^2.
	 * Finally by taking the sqrts and assigning the sign to the sin the same
	 * as that of the tan, the orthogonal transformation Q is determined.
	 * Let A" be the matrix obtained from the matrix A by applying the
	 * similarity transformation Q, since Q is orthogonal, A" = Q'AQ, where Q'
	 * is the transpose of Q (which is the same as the inverse of Q).  Then
	 * a"[i][j] = Q'[i][p] a[p][q] Q[q][j] = Q[p][i] a[p][q] Q[q][j],
	 * where repeated indices are summed over.
	 * If i is not equal to either k or m, then Q[i][j] is the Kronecker
	 * delta.   So if both i and j are not equal to either k or m,
	 * a"[i][j] = a[i][j].
	 * If i = k, j = k,<br>
	 * a"[k][k] = a[k][k]*cos(phi)^2 + a[k][m]*sin(2 phi) + a[m][m]*sin(phi)^2<br>
	 * If i = k, j = m,<br>
	 * a"[k][m] = a"[m][k] = 0 = a[k][m]*cos(2 phi) + 0.5 * (a[m][m] - a[k][k])*sin(2 phi)<br>
	 * If i = k, j != k or m,<br>
	 * a"[k][j] = a"[j][k] = a[k][j] * cos(phi) + a[m][j] * sin(phi)<br>
	 * If i = m, j = k, a"[m][k] = 0<br>
	 * If i = m, j = m,<br>
	 * a"[m][m] = a[m][m]*cos(phi)^2 - a[k][m]*sin(2 phi) + a[k][k]*sin(phi)^2<br>
	 * If i= m, j != k or m,<br>
	 * a"[m][j] = a"[j][m] = a[m][j] * cos(phi) - a[k][j] * sin(phi)
	 *
	 * <p>If X is the matrix of normalized eigenvectors stored so that the ith
	 * column corresponds to the ith eigenvalue, then AX = X Lamda, where
	 * Lambda is the diagonal matrix with the ith eigenvalue stored at
	 * Lambda[i][i], i.e. X'AX = Lambda and X is orthogonal, the eigenvectors
	 * are normalized and orthogonal.  So, X = Q1 Q2 ... Qs, where Qi is
	 * the ith orthogonal matrix,  i.e. X can be recursively approximated by
	 * the recursion relation X" = X Q, where Q is the orthogonal matrix and
	 * the initial estimate for X is the identity matrix.<br>
	 * If j = k, then x"[i][k] = x[i][k] * cos(phi) + x[i][m] * sin(phi),<br>
	 * if j = m, then x"[i][m] = x[i][m] * cos(phi) - x[i][k] * sin(phi), and<br>
	 * if j != k and j != m, then x"[i][j] = x[i][j].
	 *
	 * @param eigenVectors are the matrix of vectors to fill. Eigen vectors are the
	 *     columns of the matrix.
	 * @return the eigenvalues which are corresponding to the {@code eigenVectors} columns.
	 * @see "Mathematics for 3D Game Programming and Computer Graphics, 2nd edition; pp.437."
	 */
	@SuppressWarnings("checkstyle:npathcomplexity")
	public double[] eigenVectorsOfSymmetricMatrix(Matrix3d eigenVectors) {
		assert eigenVectors != null : AssertMessages.notNullParameter();
		// Copy values up to the diagonal
		double m11 = getElement(0, 0);
		double m12 = getElement(0, 1);
		double m13 = getElement(0, 2);
		double m22 = getElement(1, 1);
		double m23 = getElement(1, 2);
		double m33 = getElement(2, 2);

		eigenVectors.setIdentity();

		boolean sweepsConsumed = true;

		for (int a = 0; a < JACOBI_MAX_SWEEPS; ++a) {

			// Exit loop if off-diagonal entries are small enough
			if ((MathUtil.isEpsilonZero(m12))
					&& (MathUtil.isEpsilonZero(m13))
					&& (MathUtil.isEpsilonZero(m23))) {
				sweepsConsumed = false;
				break;
			}

			// Annihilate (1, 2) entry
			if (m12 != 0.) {
				final double u = (m22 - m11) * .5 / m12;
				final double u2 = u * u;
				final double u2p1 = u2 + 1.;

				final double t;
				if (u2p1 != u2) {
					t = Math.signum(u) * (Math.sqrt(u2p1) - Math.abs(u));
				} else {
					t = .5 / u;
				}

				final double c = 1. / Math.sqrt(t * t + 1);
				final double s = c * t;

				m11 -= t * m12;
				m22 += t * m12;
				m12 = 0.;

				final double tmp = c * m13 - s * m23;
				m23 = s * m13 + c * m23;
				m13 = tmp;

				for (int i = 0; i < 3; ++i) {
					final double ri0 = eigenVectors.getElement(i, 0);
					final double ri1 = eigenVectors.getElement(i, 1);
					eigenVectors.setElement(i, 0, c * ri0 - s * ri1);
					eigenVectors.setElement(i, 1, s * ri0 + c * ri1);
				}
			}

			// Annihilate (1, 3) entry
			if (m13 != 0.) {
				final double u = (m33 - m11) * .5 / m13;
				final double u2 = u * u;
				final double u2p1 = u2 + 1.;

				final double t;
				if (u2p1 != u2) {
					t = Math.signum(u) * (Math.sqrt(u2p1) - Math.abs(u));
				} else {
					t = .5 / u;
				}

				final double c = 1. / Math.sqrt(t * t + 1);
				final double s = c * t;

				m11 -= t * m13;
				m33 += t * m13;
				m13 = 0.;

				final double tmp = c * m12 - s * m23;
				m23 = s * m12 + c * m23;
				m12 = tmp;

				for (int i = 0; i < 3; ++i) {
					final double ri0 = eigenVectors.getElement(i, 0);
					final double ri2 = eigenVectors.getElement(i, 2);
					eigenVectors.setElement(i, 0, c * ri0 - s * ri2);
					eigenVectors.setElement(i, 2, s * ri0 + c * ri2);
				}
			}

			// Annihilate (2, 3) entry
			if (m23 != 0.) {
				final double u = (m33 - m22) * .5 / m23;
				final double u2 = u * u;
				final double u2p1 = u2 + 1.;

				final double t;
				if (u2p1 != u2) {
					t = Math.signum(u) * (Math.sqrt(u2p1) - Math.abs(u));
				} else {
					t = .5 / u;
				}

				final double c = 1. / Math.sqrt(t * t + 1);
				final double s = c * t;

				m22 -= t * m23;
				m33 += t * m23;
				m23 = 0.;

				final double tmp = c * m12 - s * m13;
				m13 = s * m12 + c * m13;
				m12 = tmp;

				for (int i = 0; i < 3; ++i) {
					final double ri1 = eigenVectors.getElement(i, 1);
					final double ri2 = eigenVectors.getElement(i, 2);
					eigenVectors.setElement(i, 1, c * ri1 - s * ri2);
					eigenVectors.setElement(i, 2, s * ri1 + c * ri2);
				}
			}
		}

		assert !sweepsConsumed;

		// eigenvalues are on the diagonal
		return new double[] {m11, m22, m33};
	}

	/** Replies if the matrix is identity.
	 *
	 * <p>This function uses the equal-to-zero test with the error {@link Math#ulp(double)}.
	 *
	 * @return <code>true</code> if the matrix is identity; <code>false</code> otherwise.
	 * @see MathUtil#isEpsilonZero(double)
	 * @see MathUtil#isEpsilonEqual(double, double)
	 */
	@Pure
	@SuppressWarnings("checkstyle:booleanexpressioncomplexity")
	public boolean isIdentity() {
		if (this.isIdentity == null) {
			this.isIdentity = MathUtil.isEpsilonEqual(this.m00, 1.)
					&& MathUtil.isEpsilonZero(this.m01)
					&& MathUtil.isEpsilonZero(this.m02)
					&& MathUtil.isEpsilonZero(this.m10)
					&& MathUtil.isEpsilonEqual(this.m11, 1.)
					&& MathUtil.isEpsilonZero(this.m12)
					&& MathUtil.isEpsilonZero(this.m20)
					&& MathUtil.isEpsilonZero(this.m21)
					&& MathUtil.isEpsilonEqual(this.m22, 1.);
		}
		return this.isIdentity.booleanValue();
	}

	/** Add the given matrix to this matrix: {@code this += matrix}
	 *
	 * <p>This function is an implementation of the "-" operator for
	 * the languages that defined or based on the
	 * <a href="https://www.eclipse.org/Xtext/">Xtext framework</a>.
	 *
	 * @param matrix the matrix.
	 * @see #add(Matrix3d)
	 */
	public void operator_add(Matrix3d matrix) {
		add(matrix);
	}

	/** Add the given scalar to this matrix: {@code this += scalar}
	 *
	 * <p>This function is an implementation of the "-" operator for
	 * the languages that defined or based on the
	 * <a href="https://www.eclipse.org/Xtext/">Xtext framework</a>.
	 *
	 * @param scalar the scalar.
	 * @see #add(double)
	 */
	public void operator_add(double scalar) {
		add(scalar);
	}

	/** Substract the given matrix to this matrix: {@code this -= matrix}
	 *
	 * <p>This function is an implementation of the "-" operator for
	 * the languages that defined or based on the
	 * <a href="https://www.eclipse.org/Xtext/">Xtext framework</a>.
	 *
	 * @param matrix the matrix.
	 * @see #sub(Matrix3d)
	 */
	public void operator_remove(Matrix3d matrix) {
		sub(matrix);
	}

	/** Substract the given scalar to this matrix: {@code this -= scalar}
	 *
	 * <p>This function is an implementation of the "-" operator for
	 * the languages that defined or based on the
	 * <a href="https://www.eclipse.org/Xtext/">Xtext framework</a>.
	 *
	 * @param scalar the scalar.
	 * @see #add(double)
	 */
	public void operator_remove(double scalar) {
		add(-scalar);
	}

	/** Replies the addition of the given matrix to this matrix: {@code this + matrix}
	 *
	 * <p>This function is an implementation of the "-" operator for
	 * the languages that defined or based on the
	 * <a href="https://www.eclipse.org/Xtext/">Xtext framework</a>.
	 *
	 * @param matrix the matrix.
	 * @return the sum of the matrices.
	 * @see #add(Matrix3d)
	 */
	@Pure
	public Matrix3d operator_plus(Matrix3d matrix) {
		final Matrix3d result = new Matrix3d();
		result.add(this, matrix);
		return result;
	}

	/** Replies the addition of the given scalar to this matrix: {@code this + scalar}
	 *
	 * <p>This function is an implementation of the "-" operator for
	 * the languages that defined or based on the
	 * <a href="https://www.eclipse.org/Xtext/">Xtext framework</a>.
	 *
	 * @param scalar the scalar.
	 * @return the sum of the matrix and the scalar.
	 * @see #add(double)
	 */
	@Pure
	public Matrix3d operator_plus(double scalar) {
		final Matrix3d result = new Matrix3d();
		result.add(scalar, this);
		return result;
	}

	/** Replies the substraction of the given matrix to this matrix: {@code this - matrix}
	 *
	 * <p>This function is an implementation of the "-" operator for
	 * the languages that defined or based on the
	 * <a href="https://www.eclipse.org/Xtext/">Xtext framework</a>.
	 *
	 * @param matrix the matrix.
	 * @return the result of the substraction.
	 * @see #sub(Matrix3d)
	 */
	@Pure
	public Matrix3d operator_minus(Matrix3d matrix) {
		final Matrix3d result = new Matrix3d();
		result.sub(this, matrix);
		return result;
	}

	/** Replies the substraction of the given scalar to this matrix: {@code this - scalar}
	 *
	 * <p>This function is an implementation of the "-" operator for
	 * the languages that defined or based on the
	 * <a href="https://www.eclipse.org/Xtext/">Xtext framework</a>.
	 *
	 * @param scalar the scalar.
	 * @return the result of the substraction.
	 * @see #add(double)
	 */
	@Pure
	public Matrix3d operator_minus(double scalar) {
		final Matrix3d result = new Matrix3d();
		result.add(-scalar, this);
		return result;
	}

	/** Replies the negation of this matrix: {@code -this}
	 *
	 * <p>This function is an implementation of the "-" operator for
	 * the languages that defined or based on the
	 * <a href="https://www.eclipse.org/Xtext/">Xtext framework</a>.
	 *
	 * @return the negation of this matrix.
	 * @see #negate()
	 */
	@Pure
	public Matrix3d operator_minus() {
		final Matrix3d result = new Matrix3d();
		result.negate(this);
		return result;
	}

	/** Replies the multiplication of the given matrix and this matrix: {@code this * matrix}
	 *
	 * <p>This function is an implementation of the "-" operator for
	 * the languages that defined or based on the
	 * <a href="https://www.eclipse.org/Xtext/">Xtext framework</a>.
	 *
	 * @param matrix the matrix.
	 * @return the multiplication of the matrices.
	 * @see #mul(Matrix3d)
	 */
	@Pure
	public Matrix3d operator_multiply(Matrix3d matrix) {
		final Matrix3d result = new Matrix3d();
		result.mul(this, matrix);
		return result;
	}

	/** Replies the multiplication of the given scalar and this matrix: {@code this * scalar}
	 *
	 * <p>This function is an implementation of the "-" operator for
	 * the languages that defined or based on the
	 * <a href="https://www.eclipse.org/Xtext/">Xtext framework</a>.
	 *
	 * @param scalar the scalar.
	 * @return the multiplication of the scalar and the matrix.
	 * @see #mul(Matrix3d)
	 */
	@Pure
	public Matrix3d operator_multiply(double scalar) {
		final Matrix3d result = new Matrix3d();
		result.mul(scalar, this);
		return result;
	}

	/** Replies the division of this matrix by the given scalar: {@code this / scalar}
	 *
	 * <p>This function is an implementation of the "-" operator for
	 * the languages that defined or based on the
	 * <a href="https://www.eclipse.org/Xtext/">Xtext framework</a>.
	 *
	 * @param scalar the scalar.
	 * @return the division of the matrix by the scalar.
	 * @see #mul(double)
	 */
	@Pure
	public Matrix3d operator_divide(double scalar) {
		final Matrix3d result = new Matrix3d();
		result.mul(1. / scalar, this);
		return result;
	}

	/** Increment this matrix: {@code this++}
	 *
	 * <p>This function is an implementation of the "-" operator for
	 * the languages that defined or based on the
	 * <a href="https://www.eclipse.org/Xtext/">Xtext framework</a>.
	 *
	 * @see #add(double)
	 */
	public void operator_plusPlus() {
		add(1);
	}

	/** Increment this matrix: {@code this--}
	 *
	 * <p>This function is an implementation of the "-" operator for
	 * the languages that defined or based on the
	 * <a href="https://www.eclipse.org/Xtext/">Xtext framework</a>.
	 *
	 * @see #add(double)
	 */
	public void operator_moinsMoins() {
		add(-1);
	}

	/** Replies the transposition of this matrix: {@code !this}
	 *
	 * <p>This function is an implementation of the "-" operator for
	 * the languages that defined or based on the
	 * <a href="https://www.eclipse.org/Xtext/">Xtext framework</a>.
	 *
	 * @return the transpose
	 * @see #add(double)
	 */
	public Matrix3d operator_not() {
		final Matrix3d result = new Matrix3d();
		result.transpose(this);
		return result;
	}

}<|MERGE_RESOLUTION|>--- conflicted
+++ resolved
@@ -48,21 +48,6 @@
 
     private static final long serialVersionUID = -7386754038391115819L;
 
-   	/**
-	 * Literal constant.
-	 */
-    private static final String COLUMN_INDEX_RULE = "Column index must be in [0; 2]";
-
-	   /**
-     *Literal constant.
-     */
-    private static final String SECOND_MATRIX_NOT_NULL = "Second matrix must not be null";
-
-	   /**
-     *Literal constant.
-     */
-    private static final String FIRST_MATRIX_NOT_NULL = "First matrix must not be null";
-
 	/**
 	 * The first matrix element in the first row.
 	 */
@@ -259,13 +244,8 @@
 	 *            the new value
 	 */
 	public void setElement(int row, int column, double value) {
-<<<<<<< HEAD
 		assert row >= 0 && row < 3 : AssertMessages.outsideRangeInclusiveParameter(0, row, 0, 2);
 		assert column >= 0 && column < 3 : AssertMessages.outsideRangeInclusiveParameter(1, column, 0, 2);
-=======
-		assert row >= 0 && row < 3 : "Row index must be in [0; 2]"; //$NON-NLS-1$
-		assert column >= 0 && column < 3 : COLUMN_INDEX_RULE; //$NON-NLS-1$
->>>>>>> cbcb22d4
 		switch (row) {
 		case 0:
 			switch (column) {
@@ -335,13 +315,8 @@
 	@Pure
 	@SuppressWarnings("checkstyle:returncount")
 	public double getElement(int row, int column) {
-<<<<<<< HEAD
 		assert row >= 0 && row < 3 : AssertMessages.outsideRangeInclusiveParameter(0, row, 0, 2);
 		assert column >= 0 && column < 3 : AssertMessages.outsideRangeInclusiveParameter(1, column, 0, 2);
-=======
-		assert row >= 0 && row < 3 : "Row index must be in [0; 2]"; //$NON-NLS-1$
-		assert column >= 0 && column < 3 : COLUMN_INDEX_RULE; //$NON-NLS-1$
->>>>>>> cbcb22d4
 		switch (row) {
 		case 0:
 			switch (column) {
@@ -451,13 +426,8 @@
 	 *            the vector into which the matrix row values will be copied
 	 */
 	public void getColumn(int column, Vector3D vector) {
-<<<<<<< HEAD
 		assert column >= 0 && column < 3 : AssertMessages.outsideRangeInclusiveParameter(0, column, 0, 2);
 		assert vector != null : AssertMessages.notNullParameter(1);
-=======
-		assert column >= 0 && column < 3 : COLUMN_INDEX_RULE; //$NON-NLS-1$
-		assert vector != null : "Vector of values must not be null"; //$NON-NLS-1$
->>>>>>> cbcb22d4
 		if (column == 0) {
 			vector.set(this.m00, this.m10, this.m20);
 		} else if (column == 1) {
@@ -480,15 +450,9 @@
 	 *            the array into which the matrix row values will be copied
 	 */
 	public void getColumn(int column, double[] vector) {
-<<<<<<< HEAD
 		assert column >= 0 && column < 3 : AssertMessages.outsideRangeInclusiveParameter(0, column, 0, 2);
 		assert vector != null : AssertMessages.notNullParameter(1);
 		assert vector.length >= 3 : AssertMessages.tooSmallArrayParameter(vector.length, 3);
-=======
-		assert column >= 0 && column < 3 : COLUMN_INDEX_RULE; //$NON-NLS-1$
-		assert vector != null : "Vector of values must not be null"; //$NON-NLS-1$
-		assert vector.length >= 3 : "Size of the vector is too small";  //$NON-NLS-1$
->>>>>>> cbcb22d4
 		if (column == 0) {
 			vector[0] = this.m00;
 			vector[1] = this.m10;
@@ -635,11 +599,7 @@
 	 *            the third row element
 	 */
 	public void setColumn(int column, double x, double y, double z) {
-<<<<<<< HEAD
 		assert column >= 0 && column < 3 : AssertMessages.outsideRangeInclusiveParameter(0, column, 0, 2);
-=======
-		assert column >= 0 && column < 3 : COLUMN_INDEX_RULE; //$NON-NLS-1$
->>>>>>> cbcb22d4
 		switch (column) {
 		case 0:
 			this.m00 = x;
@@ -675,13 +635,8 @@
 	 *            the replacement column
 	 */
 	public void setColumn(int column, Vector3D vector) {
-<<<<<<< HEAD
 		assert column >= 0 && column < 3 : AssertMessages.outsideRangeInclusiveParameter(0, column, 0, 2);
 		assert vector != null : AssertMessages.notNullParameter(1);
-=======
-		assert column >= 0 && column < 3 : COLUMN_INDEX_RULE; //$NON-NLS-1$
-		assert vector != null : "Vector of values must not be null"; //$NON-NLS-1$
->>>>>>> cbcb22d4
 		switch (column) {
 		case 0:
 			this.m00 = vector.getX();
@@ -717,15 +672,9 @@
 	 *            the replacement column
 	 */
 	public void setColumn(int column, double[] vector) {
-<<<<<<< HEAD
 		assert column >= 0 && column < 3 : AssertMessages.outsideRangeInclusiveParameter(0, column, 0, 2);
 		assert vector != null : AssertMessages.notNullParameter(1);
 		assert vector.length >= 3 : AssertMessages.tooSmallArrayParameter(vector.length, 3);
-=======
-		assert column >= 0 && column < 3 : COLUMN_INDEX_RULE; //$NON-NLS-1$
-		assert vector != null : "Vector of values must not be null"; //$NON-NLS-1$
-		assert vector.length >= 3 : "Size of the vector is too small";  //$NON-NLS-1$
->>>>>>> cbcb22d4
 		switch (column) {
 		case 0:
 			this.m00 = vector[0];
@@ -809,13 +758,8 @@
 	 *            the second matrix
 	 */
 	public void add(Matrix3d matrix1, Matrix3d matrix2) {
-<<<<<<< HEAD
 		assert matrix1 != null : AssertMessages.notNullParameter(0);
 		assert matrix2 != null : AssertMessages.notNullParameter(1);
-=======
-		assert matrix1 != null : FIRST_MATRIX_NOT_NULL; //$NON-NLS-1$
-		assert matrix2 != null : SECOND_MATRIX_NOT_NULL; //$NON-NLS-1$
->>>>>>> cbcb22d4
 		this.m00 = matrix1.m00 + matrix2.m00;
 		this.m01 = matrix1.m01 + matrix2.m01;
 		this.m02 = matrix1.m02 + matrix2.m02;
@@ -864,13 +808,8 @@
 	 *            the second matrix
 	 */
 	public void sub(Matrix3d matrix1, Matrix3d matrix2) {
-<<<<<<< HEAD
 		assert matrix1 != null : AssertMessages.notNullParameter(0);
 		assert matrix2 != null : AssertMessages.notNullParameter(1);
-=======
-		assert matrix1 != null : FIRST_MATRIX_NOT_NULL; //$NON-NLS-1$
-		assert matrix2 != null : SECOND_MATRIX_NOT_NULL; //$NON-NLS-1$
->>>>>>> cbcb22d4
 		this.m00 = matrix1.m00 - matrix2.m00;
 		this.m01 = matrix1.m01 - matrix2.m01;
 		this.m02 = matrix1.m02 - matrix2.m02;
@@ -1440,13 +1379,8 @@
 	 *            the second matrix
 	 */
 	public void mul(Matrix3d matrix1, Matrix3d matrix2) {
-<<<<<<< HEAD
 		assert matrix1 != null : AssertMessages.notNullParameter(0);
 		assert matrix2 != null : AssertMessages.notNullParameter(1);
-=======
-		assert matrix1 != null : FIRST_MATRIX_NOT_NULL; //$NON-NLS-1$
-		assert matrix2 != null : SECOND_MATRIX_NOT_NULL; //$NON-NLS-1$
->>>>>>> cbcb22d4
 		if (this != matrix1 && this != matrix2) {
 			this.m00 = matrix1.m00 * matrix2.m00 + matrix1.m01 * matrix2.m10 + matrix1.m02 * matrix2.m20;
 			this.m01 = matrix1.m00 * matrix2.m01 + matrix1.m01 * matrix2.m11 + matrix1.m02 * matrix2.m21;
@@ -1526,13 +1460,8 @@
 	 *            the matrix on the right hand side of the multiplication
 	 */
 	public void mulTransposeLeft(Matrix3d matrix1, Matrix3d matrix2) {
-<<<<<<< HEAD
 		assert matrix1 != null : AssertMessages.notNullParameter(0);
 		assert matrix2 != null : AssertMessages.notNullParameter(1);
-=======
-		assert matrix1 != null : FIRST_MATRIX_NOT_NULL; //$NON-NLS-1$
-		assert matrix2 != null : SECOND_MATRIX_NOT_NULL; //$NON-NLS-1$
->>>>>>> cbcb22d4
 		if (this != matrix1 && this != matrix2) {
 			this.m00 = matrix1.m00 * matrix2.m00 + matrix1.m10 * matrix2.m10 + matrix1.m20 * matrix2.m20;
 			this.m01 = matrix1.m00 * matrix2.m01 + matrix1.m10 * matrix2.m11 + matrix1.m20 * matrix2.m21;
@@ -1626,13 +1555,8 @@
 	 *            the matrix on the right hand side of the multiplication
 	 */
 	public void mulNormalize(Matrix3d matrix1, Matrix3d matrix2) {
-<<<<<<< HEAD
 		assert matrix1 != null : AssertMessages.notNullParameter(0);
 		assert matrix2 != null : AssertMessages.notNullParameter(1);
-=======
-		assert matrix1 != null : FIRST_MATRIX_NOT_NULL; //$NON-NLS-1$
-		assert matrix2 != null : SECOND_MATRIX_NOT_NULL; //$NON-NLS-1$
->>>>>>> cbcb22d4
 
 		final double[] tmp = new double[9];
 		final double[] tmpRot = new double[9];
@@ -1677,13 +1601,8 @@
 	 *            the matrix on the right hand side of the multiplication
 	 */
 	public void mulTransposeBoth(Matrix3d matrix1, Matrix3d matrix2) {
-<<<<<<< HEAD
 		assert matrix1 != null : AssertMessages.notNullParameter(0);
 		assert matrix2 != null : AssertMessages.notNullParameter(1);
-=======
-		assert matrix1 != null : FIRST_MATRIX_NOT_NULL; //$NON-NLS-1$
-		assert matrix2 != null : SECOND_MATRIX_NOT_NULL; //$NON-NLS-1$
->>>>>>> cbcb22d4
 		if (this != matrix1 && this != matrix2) {
 			this.m00 = matrix1.m00 * matrix2.m00 + matrix1.m10 * matrix2.m01 + matrix1.m20 * matrix2.m02;
 			this.m01 = matrix1.m00 * matrix2.m10 + matrix1.m10 * matrix2.m11 + matrix1.m20 * matrix2.m12;
@@ -1733,13 +1652,8 @@
 	 *            the matrix on the right hand side of the multiplication
 	 */
 	public void mulTransposeRight(Matrix3d matrix1, Matrix3d matrix2) {
-<<<<<<< HEAD
 		assert matrix1 != null : AssertMessages.notNullParameter(0);
 		assert matrix2 != null : AssertMessages.notNullParameter(1);
-=======
-		assert matrix1 != null : FIRST_MATRIX_NOT_NULL; //$NON-NLS-1$
-		assert matrix2 != null : SECOND_MATRIX_NOT_NULL; //$NON-NLS-1$
->>>>>>> cbcb22d4
 		if (this != matrix1 && this != matrix2) {
 			this.m00 = matrix1.m00 * matrix2.m00 + matrix1.m01 * matrix2.m01 + matrix1.m02 * matrix2.m02;
 			this.m01 = matrix1.m00 * matrix2.m10 + matrix1.m01 * matrix2.m11 + matrix1.m02 * matrix2.m12;
