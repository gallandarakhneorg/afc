--- conflicted
+++ resolved
@@ -40,26 +40,6 @@
 public class Matrix4d implements Serializable, Cloneable {
 
 	private static final long serialVersionUID = 7216873052550769543L;
-
-	/**
-	 *Literal constant.
-	 */
-	private static final String COLUMN_INDEX_RULE = "Column number must be in [0; 4]";
-
-	/**
-	 *Literal constant.
-	 */
-	private static final String SECOND_MATRIX_NOT_NULL = "Second matrix must not be null";
-
-	/**
-	 *Literal constant.
-	 */
-	private static final String FIRST_MATRIX_NOT_NULL = "First matrix must not be null";
-
-	/**
-	 *Literal constant.
-	 */
-	private static final String ARRAY_SIZE_TOO_SMALL = "Size of the array of values is too small";
 
 	/**
 	 * The first matrix element in the first row.
@@ -358,13 +338,8 @@
 	 */
 	@SuppressWarnings("checkstyle:cyclomaticcomplexity")
 	public final void setElement(int row, int column, double value) {
-<<<<<<< HEAD
 		assert row >= 0 && row < 4 : AssertMessages.outsideRangeInclusiveParameter(0, row, 0, 3);
 		assert column >= 0 && column < 4 : AssertMessages.outsideRangeInclusiveParameter(1, column, 0, 3);
-=======
-		assert row >= 0 && row < 4 : "Row number must be in [0; 4]"; //$NON-NLS-1$
-		assert column >= 0 && column < 4 :  COLUMN_INDEX_RULE; //$NON-NLS-1$
->>>>>>> cbcb22d4
 		switch (row) {
 		case 0:
 			switch (column) {
@@ -462,13 +437,8 @@
 	@Pure
 	@SuppressWarnings({"checkstyle:returncount", "checkstyle:cyclomaticcomplexity"})
 	public final double getElement(int row, int column) {
-<<<<<<< HEAD
 		assert row >= 0 && row < 4 : AssertMessages.outsideRangeInclusiveParameter(0, row, 0, 3);
 		assert column >= 0 && column < 4 : AssertMessages.outsideRangeInclusiveParameter(1, column, 0, 3);
-=======
-		assert row >= 0 && row < 4 : "Row number must be in [0; 4]"; //$NON-NLS-1$
-		assert column >= 0 && column < 4 :  COLUMN_INDEX_RULE; //$NON-NLS-1$
->>>>>>> cbcb22d4
 		switch (row) {
 		case 0:
 			switch (column) {
@@ -545,15 +515,9 @@
 	 *            the array into which the matrix row values will be copied
 	 */
 	public final void getRow(int row, double[] v) {
-<<<<<<< HEAD
 		assert row >= 0 && row < 4 : AssertMessages.outsideRangeInclusiveParameter(0, row, 0, 3);
 		assert v != null : AssertMessages.notNullParameter(1);
 		assert v.length >= 4 : AssertMessages.tooSmallArrayParameter(1, v.length, 4);
-=======
-		assert row >= 0 && row < 4 : "Row number must be in [0; 4]"; //$NON-NLS-1$
-		assert v != null : "Array of values must not be null"; //$NON-NLS-1$
-		assert v.length >= 4 : ARRAY_SIZE_TOO_SMALL; //$NON-NLS-1$
->>>>>>> cbcb22d4
 		if (row == 0) {
 			v[0] = this.m00;
 			v[1] = this.m01;
@@ -590,15 +554,9 @@
 	 *            the array into which the matrix row values will be copied
 	 */
 	public final void getColumn(int column, double[] v) {
-<<<<<<< HEAD
-		assert column >= 0 && column < 4 : AssertMessages.outsideRangeInclusiveParameter(0, column, 0, 3);
+	    assert column >= 0 && column < 4 : AssertMessages.outsideRangeInclusiveParameter(0, column, 0, 3);
 		assert v != null : AssertMessages.notNullParameter(1);
 		assert v.length >= 4 : AssertMessages.tooSmallArrayParameter(1, v.length, 4);
-=======
-		assert column >= 0 && column < 4 :  COLUMN_INDEX_RULE; //$NON-NLS-1$
-		assert v != null : "Array of values must not be null"; //$NON-NLS-1$
-		assert v.length >= 4 : ARRAY_SIZE_TOO_SMALL; //$NON-NLS-1$
->>>>>>> cbcb22d4
 		if (column == 0) {
 			v[0] = this.m00;
 			v[1] = this.m10;
@@ -686,15 +644,9 @@
 	 *            the replacement row
 	 */
 	public final void setRow(int row, double[] v) {
-<<<<<<< HEAD
 		assert row >= 0 && row < 4 : AssertMessages.outsideRangeInclusiveParameter(0, row, 0, 3);
 		assert v != null : AssertMessages.notNullParameter(1);
 		assert v.length >= 4 : AssertMessages.tooSmallArrayParameter(1, v.length, 4);
-=======
-		assert row >= 0 && row < 4 : "Row number must be in [0; 4]"; //$NON-NLS-1$
-		assert v != null : "Array of values must not be null"; //$NON-NLS-1$
-		assert v.length >= 4 : ARRAY_SIZE_TOO_SMALL; //$NON-NLS-1$
->>>>>>> cbcb22d4
 		switch (row) {
 		case 0:
 			this.m00 = v[0];
@@ -746,11 +698,7 @@
 	 *            the fourth row element
 	 */
 	public final void setColumn(int column, double value1, double value2, double value3, double value4) {
-<<<<<<< HEAD
 		assert column >= 0 && column < 4 : AssertMessages.outsideRangeInclusiveParameter(0, column, 0, 3);
-=======
-		assert column >= 0 && column < 4 :  COLUMN_INDEX_RULE; //$NON-NLS-1$
->>>>>>> cbcb22d4
 		switch (column) {
 		case 0:
 			this.m00 = value1;
@@ -796,15 +744,9 @@
 	 *            the replacement column
 	 */
 	public final void setColumn(int column, double[] v) {
-<<<<<<< HEAD
 		assert column >= 0 && column < 4 : AssertMessages.outsideRangeInclusiveParameter(0, column, 0, 3);
 		assert v != null : AssertMessages.notNullParameter(1);
 		assert v.length >= 4 : AssertMessages.tooSmallArrayParameter(1, v.length, 4);
-=======
-		assert column >= 0 && column < 4 :  COLUMN_INDEX_RULE; //$NON-NLS-1$
-		assert v != null : "Array of values must not be null"; //$NON-NLS-1$
-		assert v.length >= 4 : ARRAY_SIZE_TOO_SMALL; //$NON-NLS-1$
->>>>>>> cbcb22d4
 		switch (column) {
 		case 0:
 			this.m00 = v[0];
@@ -914,13 +856,8 @@
 	 *            the second matrix
 	 */
 	public final void add(Matrix4d matrix1, Matrix4d matrix2) {
-<<<<<<< HEAD
 		assert matrix1 != null : AssertMessages.notNullParameter(0);
 		assert matrix2 != null : AssertMessages.notNullParameter(1);
-=======
-		assert matrix1 != null :  FIRST_MATRIX_NOT_NULL; //$NON-NLS-1$
-		assert matrix2 != null : SECOND_MATRIX_NOT_NULL; //$NON-NLS-1$
->>>>>>> cbcb22d4
 		this.m00 = matrix1.m00 + matrix2.m00;
 		this.m01 = matrix1.m01 + matrix2.m01;
 		this.m02 = matrix1.m02 + matrix2.m02;
@@ -985,13 +922,8 @@
 	 *            the second matrix
 	 */
 	public final void sub(Matrix4d matrix1, Matrix4d matrix2) {
-<<<<<<< HEAD
 		assert matrix1 != null : AssertMessages.notNullParameter(0);
 		assert matrix2 != null : AssertMessages.notNullParameter(1);
-=======
-		assert matrix1 != null :  FIRST_MATRIX_NOT_NULL; //$NON-NLS-1$
-		assert matrix2 != null : SECOND_MATRIX_NOT_NULL; //$NON-NLS-1$
->>>>>>> cbcb22d4
 		this.m00 = matrix1.m00 - matrix2.m00;
 		this.m01 = matrix1.m01 - matrix2.m01;
 		this.m02 = matrix1.m02 - matrix2.m02;
@@ -1403,13 +1335,8 @@
 	 *            the second matrix
 	 */
 	public final void mul(Matrix4d matrix1, Matrix4d matrix2) {
-<<<<<<< HEAD
 		assert matrix1 != null : AssertMessages.notNullParameter(0);
 		assert matrix2 != null : AssertMessages.notNullParameter(1);
-=======
-		assert matrix1 != null :  FIRST_MATRIX_NOT_NULL; //$NON-NLS-1$
-		assert matrix2 != null : SECOND_MATRIX_NOT_NULL; //$NON-NLS-1$
->>>>>>> cbcb22d4
 		if (this != matrix1 && this != matrix2) {
 			this.m00 = matrix1.m00 * matrix2.m00 + matrix1.m01 * matrix2.m10
 					+ matrix1.m02 * matrix2.m20 + matrix1.m03 * matrix2.m30;
@@ -1798,11 +1725,7 @@
 	 *            the source matrix
 	 */
 	public final void negate(Matrix4d matrix) {
-<<<<<<< HEAD
 		assert matrix != null : AssertMessages.notNullParameter();
-=======
-		assert matrix != null :  FIRST_MATRIX_NOT_NULL; //$NON-NLS-1$
->>>>>>> cbcb22d4
 		this.m00 = -matrix.m00;
 		this.m01 = -matrix.m01;
 		this.m02 = -matrix.m02;
