--- conflicted
+++ resolved
@@ -1549,62 +1549,12 @@
 		}
 
 		@Test
-<<<<<<< HEAD
-		public void isWindowNativeFilename() {
-			assertFalse(FileSystem.isWindowsNativeFilename("D:/vivus_test/export dae/yup/terrain_physx.dae")); 
-			assertTrue(FileSystem.isWindowsNativeFilename("D:\\vivus_test\\export dae\\yup\\terrain_physx.dae")); 
-			assertTrue(FileSystem.isWindowsNativeFilename("D|\\vivus_test\\export dae\\yup\\terrain_physx.dae")); 
-			assertFalse(FileSystem.isWindowsNativeFilename("/vivus_test/export dae/yup/terrain_physx.dae")); 
-			assertFalse(FileSystem.isWindowsNativeFilename("/")); 
-			assertTrue(FileSystem.isWindowsNativeFilename("\\\\")); 
-			assertTrue(FileSystem.isWindowsNativeFilename("\\\\vivus_test\\export dae\\yup\\terrain_physx.dae")); 
-			assertTrue(FileSystem.isWindowsNativeFilename("\\\\\\\\vivus_test\\export dae\\yup\\terrain_physx.dae")); 
-	
-			assertTrue(FileSystem.isWindowsNativeFilename("file:C:\\a\\b\\c.txt")); 
-			assertTrue(FileSystem.isWindowsNativeFilename("file://C:\\a\\b\\c.txt")); 
-			assertTrue(FileSystem.isWindowsNativeFilename("file:C:a\\b\\c.txt")); 
-			assertTrue(FileSystem.isWindowsNativeFilename("file://C:a\\b\\c.txt")); 
-			assertTrue(FileSystem.isWindowsNativeFilename("file:\\a\\b\\c.txt")); 
-			assertTrue(FileSystem.isWindowsNativeFilename("file://\\a\\b\\c.txt")); 
-			assertTrue(FileSystem.isWindowsNativeFilename("file:a\\b\\c.txt")); 
-			assertTrue(FileSystem.isWindowsNativeFilename("file://a\\b\\c.txt")); 
-			assertTrue(FileSystem.isWindowsNativeFilename("file:\\\\host\\a\\b\\c.txt")); 
-			assertTrue(FileSystem.isWindowsNativeFilename("file://\\\\host\\a\\b\\c.txt")); 
-	
-			assertTrue(FileSystem.isWindowsNativeFilename("C:\\a\\b\\c.txt")); 
-			assertTrue(FileSystem.isWindowsNativeFilename("C:a\\b\\c.txt")); 
-			assertTrue(FileSystem.isWindowsNativeFilename("file://C:a\\b\\c.txt")); 
-			assertTrue(FileSystem.isWindowsNativeFilename("\\a\\b\\c.txt")); 
-			assertTrue(FileSystem.isWindowsNativeFilename("a\\b\\c.txt")); 
-			assertTrue(FileSystem.isWindowsNativeFilename("\\\\host\\a\\b\\c.txt")); 
-	
-			assertFalse(FileSystem.isWindowsNativeFilename("file:C:/a/b/c.txt")); 
-			assertFalse(FileSystem.isWindowsNativeFilename("file://C:/a/b/c.txt")); 
-			assertFalse(FileSystem.isWindowsNativeFilename("file:C:a/b/c.txt")); 
-			assertFalse(FileSystem.isWindowsNativeFilename("file://C:a/b/c.txt")); 
-			assertFalse(FileSystem.isWindowsNativeFilename("file:/a/b/c.txt")); 
-			assertFalse(FileSystem.isWindowsNativeFilename("file:///a/b/c.txt")); 
-			assertFalse(FileSystem.isWindowsNativeFilename("file:a/b/c.txt")); 
-			assertFalse(FileSystem.isWindowsNativeFilename("file://a/b/c.txt")); 
-			assertFalse(FileSystem.isWindowsNativeFilename("file://host/a/b/c.txt")); 
-			assertFalse(FileSystem.isWindowsNativeFilename("file:////host/a/b/c.txt")); 
-	
-			assertTrue(FileSystem.isWindowsNativeFilename("C:c.txt")); 
-			assertFalse(FileSystem.isWindowsNativeFilename("c.txt")); 
-			assertTrue(FileSystem.isWindowsNativeFilename("file:C:c.txt")); 
-			assertFalse(FileSystem.isWindowsNativeFilename("file:c.txt")); 
-			assertTrue(FileSystem.isWindowsNativeFilename("file://C:c.txt")); 
-			assertFalse(FileSystem.isWindowsNativeFilename("file://c.txt")); 
-		}
-	
-=======
 		public void basenameURL() throws MalformedURLException {
 			assertEquals("test.x.z", FileSystem.basename(createAbsoluteStandardFileUrl()));
 			assertEquals("home", FileSystem.basename(createAbsoluteFolderUrl()));
 			assertEquals("file with space", FileSystem.basename(createFileUrlWithSpacesWithFile()));
 		}
 
->>>>>>> 3a9cbcfa
 		@Test
 		public void basenameFile() throws MalformedURLException {
 			assertEquals("test.x.z", FileSystem.basename(newFile(getAbsoluteStandardFilename(), false)));
@@ -1613,1460 +1563,6 @@
 		}
 
 		@Test
-<<<<<<< HEAD
-		public void convertStringToFile() {
-			assertNormedFile("D:/vivus_test/export dae/yup/terrain_physx.dae", FileSystem.convertStringToFile("D:/vivus_test/export dae/yup/terrain_physx.dae")); 
-			assertNormedFile("D:/vivus_test/export dae/yup/terrain_physx.dae", FileSystem.convertStringToFile("D:\\vivus_test\\export dae\\yup\\terrain_physx.dae")); 
-			assertNormedFile("/vivus_test/export dae/yup/terrain_physx.dae", FileSystem.convertStringToFile("/vivus_test/export dae/yup/terrain_physx.dae")); 
-			assertNormedFile("/", FileSystem.convertStringToFile("/")); 
-			assertNormedFile("//", FileSystem.convertStringToFile("\\\\")); 
-			assertNormedFile("//vivus_test/export dae/yup/terrain_physx.dae", FileSystem.convertStringToFile("\\\\vivus_test\\export dae\\yup\\terrain_physx.dae")); 
-			assertNormedFile("////vivus_test/export dae/yup/terrain_physx.dae", FileSystem.convertStringToFile("\\\\\\\\vivus_test\\export dae\\yup\\terrain_physx.dae")); 
-	
-			assertNormedFile("C:/a/b/c.txt", FileSystem.convertStringToFile("file:C:\\a\\b\\c.txt")); 
-			assertNormedFile("C:/a/b/c.txt", FileSystem.convertStringToFile("file://C:\\a\\b\\c.txt")); 
-			assertNormedFile("C:a/b/c.txt", FileSystem.convertStringToFile("file:C:a\\b\\c.txt")); 
-			assertNormedFile("C:a/b/c.txt", FileSystem.convertStringToFile("file://C:a\\b\\c.txt")); 
-			assertNormedFile("/a/b/c.txt", FileSystem.convertStringToFile("file:\\a\\b\\c.txt")); 
-			assertNormedFile("/a/b/c.txt", FileSystem.convertStringToFile("file://\\a\\b\\c.txt")); 
-			assertNormedFile("a/b/c.txt", FileSystem.convertStringToFile("file:a\\b\\c.txt")); 
-			assertNormedFile("a/b/c.txt", FileSystem.convertStringToFile("file://a\\b\\c.txt")); 
-			assertNormedFile("//host/a/b/c.txt", FileSystem.convertStringToFile("file:\\\\host\\a\\b\\c.txt")); 
-			assertNormedFile("//host/a/b/c.txt", FileSystem.convertStringToFile("file://\\\\host\\a\\b\\c.txt")); 
-	
-			assertNormedFile("C:/a/b/c.txt", FileSystem.convertStringToFile("C:\\a\\b\\c.txt")); 
-			assertNormedFile("C:a/b/c.txt", FileSystem.convertStringToFile("C:a\\b\\c.txt")); 
-			assertNormedFile("C:a/b/c.txt", FileSystem.convertStringToFile("file://C:a\\b\\c.txt")); 
-			assertNormedFile("/a/b/c.txt", FileSystem.convertStringToFile("\\a\\b\\c.txt")); 
-			assertNormedFile("a/b/c.txt", FileSystem.convertStringToFile("a\\b\\c.txt")); 
-			assertNormedFile("//host/a/b/c.txt", FileSystem.convertStringToFile("\\\\host\\a\\b\\c.txt")); 
-	
-			assertNormedFile("C:/a/b/c.txt", FileSystem.convertStringToFile("file:C:/a/b/c.txt")); 
-			assertNormedFile("C:/a/b/c.txt", FileSystem.convertStringToFile("file:/C:/a/b/c.txt")); 
-			assertNormedFile("C:/a/b/c.txt", FileSystem.convertStringToFile("file://C:/a/b/c.txt")); 
-			assertNormedFile("C:a/b/c.txt", FileSystem.convertStringToFile("file:C:a/b/c.txt")); 
-			assertNormedFile("C:a/b/c.txt", FileSystem.convertStringToFile("file:/C:a/b/c.txt")); 
-			assertNormedFile("C:a/b/c.txt", FileSystem.convertStringToFile("file://C:a/b/c.txt")); 
-			assertNormedFile("/a/b/c.txt", FileSystem.convertStringToFile("file:/a/b/c.txt")); 
-			assertNormedFile("/a/b/c.txt", FileSystem.convertStringToFile("file:///a/b/c.txt")); 
-			assertNormedFile("a/b/c.txt", FileSystem.convertStringToFile("file:a/b/c.txt")); 
-			assertNormedFile("a/b/c.txt", FileSystem.convertStringToFile("file://a/b/c.txt")); 
-			assertNormedFile("host/a/b/c.txt", FileSystem.convertStringToFile("file://host/a/b/c.txt")); 
-			assertNormedFile("//host/a/b/c.txt", FileSystem.convertStringToFile("file:////host/a/b/c.txt")); 
-	
-			assertNormedFile("C:c.txt", FileSystem.convertStringToFile("C:c.txt")); 
-			assertNormedFile("c.txt", FileSystem.convertStringToFile("c.txt")); 
-			assertNormedFile("C:c.txt", FileSystem.convertStringToFile("file:C:c.txt")); 
-			assertNormedFile("c.txt", FileSystem.convertStringToFile("file:c.txt")); 
-			assertNormedFile("C:c.txt", FileSystem.convertStringToFile("file://C:c.txt")); 
-			assertNormedFile("c.txt", FileSystem.convertStringToFile("file://c.txt")); 
-		}
-
-		@Test
-		public void isJarURLURL() throws Exception {
-			assertFalse(FileSystem.isJarURL(createAbsoluteStandardFileUrl()));
-			assertFalse(FileSystem.isJarURL(createAbsoluteFolderUrl()));
-			assertFalse(FileSystem.isJarURL(createHttpUrl()));
-			assertTrue(FileSystem.isJarURL(createFileInJarUrl()));
-			assertTrue(FileSystem.isJarURL(createFileInJarInJarUrl()));
-			assertFalse(FileSystem.isJarURL(createFileUrlWithSpacesHardCoded()));  
-			assertFalse(FileSystem.isJarURL(createFileUrlWithSpacesWithFile()));
-	
-			assertInlineParameterUsage(FileSystem.class, "isJarURL", URL.class);
-		}
-		
-		@Test
-		public void getJarURLURL() throws Exception {
-			assertNull(FileSystem.getJarURL(createAbsoluteStandardFileUrl()));
-			assertNull(FileSystem.getJarURL(createAbsoluteFolderUrl()));
-			assertNull(FileSystem.getJarURL(createHttpUrl()));
-			assertEquals(new URL("file:" + createJarFilenameForUrl()), FileSystem.getJarURL(createFileInJarUrl()));
-			assertEquals(new URL("jar:file:"
-					+ createJarFilenameForUrl() + "!"
-					+ createJarInJarFilenameForUrl()),
-					FileSystem.getJarURL(createFileInJarInJarUrl()));
-	
-			assertEquals(new URL("file:" + createJarFilenameForUrlWithSpaces()), FileSystem.getJarURL(createFileInJarUrlWithSpaces()));  
-			assertNull(FileSystem.getJarFile(createFileUrlWithSpacesHardCoded()));
-		}
-
-//		@Test
-//		public void getJarFileURL() throws Exception {
-//			assertNull(FileSystem.getJarFile(createAbsoluteStandardFileUrl()));
-//			assertNull(FileSystem.getJarFile(createAbsoluteFolderUrl()));
-//			assertNull(FileSystem.getJarFile(createHttpUrl()));
-//			assertEquals(new File(create), FileSystem.getJarFile(createFileInJarUrl()));
-//			assertEquals(f4, FileSystem.getJarFile(createFileInJarInJarUrl()));
-//	
-//			assertEquals(new File("/titi"),  
-//					FileSystem.getJarFile(new URL("jar:file:"+STRING_WITH_SPACE+"!/titi")));  
-//			assertNull(FileSystem.getJarFile(URL_WITH_SPACE));
-//	
-//			assertEquals(new File(JARJAR_TEST_URL2), FileSystem.getJarFile(
-//					new URL(JARJAR_TEST_URL3)));
-//		}
-	
-//		@Test
-//		public void toJarURLFileFile() throws MalformedURLException {
-//			assertEquals(u7, FileSystem.toJarURL(f3, f4));
-//		}
-//	
-//		@Test
-//		public void toJarURLFileString() throws MalformedURLException {
-//			assertEquals(u7, FileSystem.toJarURL(f3, f4.getPath()));
-//			assertInlineParameterUsage(FileSystem.class, "toJarURL", File.class, String.class);
-//		}
-//	
-//		@Test
-//		public void toJarURLURLFile() throws MalformedURLException {
-//			assertEquals(u7, FileSystem.toJarURL(u11, f4));
-//			assertEquals(new URL(JARJAR_TEST_URL3), FileSystem.toJarURL(new URL(JARJAR_TEST_URL1), new File(JARJAR_TEST_URL2)));
-//		}
-//	
-//		@Test
-//		public void toJarURLURLString() throws MalformedURLException {
-//			assertEquals(u7, FileSystem.toJarURL(u11, f4.getPath()));
-//			assertEquals(new URL(JARJAR_TEST_URL3), FileSystem.toJarURL(new URL(JARJAR_TEST_URL1), JARJAR_TEST_URL2));
-//		}
-//	
-//		@Test
-//		public void dirnameFile() throws Exception {
-//			assertEquals(new URL("file", "", "/home"),   
-//					FileSystem.dirname(f1));
-//			assertEquals(new URL("file", "", "/"),   
-//					FileSystem.dirname(f2));
-//			assertNull(FileSystem.dirname(new File("/"))); 
-//	
-//			assertEquals(new URL("file:/the path/to"),  
-//					FileSystem.dirname(new File(STRING_WITH_SPACE)));
-//		}
-//	
-//		/**
-//		 * @throws MalformedURLException 
-//		 */
-//		@Test
-//		public void dirnameURL() throws MalformedURLException {
-//			assertEquals(new URL("file", "", "."),   
-//					FileSystem.dirname(new URL("file", "", "marbre.jpg")));   
-//			assertEquals(new URL("http", "www.arakhne.org", "."),   
-//					FileSystem.dirname(new URL("http", "www.arakhne.org", "marbre.jpg")));   
-//			assertEquals(pu1, FileSystem.dirname(u1));
-//			assertEquals(pu2, FileSystem.dirname(u2));
-//			assertEquals(pu3, FileSystem.dirname(u3));
-//			assertEquals(pu7, FileSystem.dirname(u7));
-//			assertEquals(pu13, FileSystem.dirname(u13));
-//			assertEquals(new URL("file", "", "/"),   
-//					FileSystem.dirname(new URL("file:///a/"))); 
-//			assertNull(FileSystem.dirname(new URL("file://"))); 
-//			
-//			assertEquals(new URL("file", "", "/a/b%20c/"),   
-//					FileSystem.dirname(new File("/a/b c/d.txt").toURI().toURL())); 
-//	
-//			assertEquals(new URL("file:/the%20path/to/"),  
-//					FileSystem.dirname(new URL("file:"+STRING_WITH_SPACE))); 
-//			assertEquals(new URL("file:/the%20path/to/"),  
-//					FileSystem.dirname(URL_WITH_SPACE));
-//		}
-//	
-//		/**
-//		 */
-//		@Test
-//		public void largeBasenameString() {
-//			assertEquals("test.x.z.z", FileSystem.largeBasename(f1.getAbsolutePath())); 
-//			assertEquals("home", FileSystem.largeBasename(f2.getAbsolutePath())); 
-//			assertEquals("a.b.c", FileSystem.largeBasename("file:///a.b.c/"));  
-//			assertEquals("file:", FileSystem.largeBasename("file://"));  
-//	
-//			try {
-//				assertEquals("terrain_physx.dae", FileSystem.largeBasename("D:\\vivus_test\\export dae\\yup\\terrain_physx.dae"));  
-//				fail("expecting assertion failure"); 
-//			}
-//			catch(AssertionError exception) {
-//				//
-//			}
-//			try {
-//				assertEquals("terrain_physx.dae", FileSystem.largeBasename("file:D:\\vivus_test\\export dae\\yup\\terrain_physx.dae"));  
-//				fail("expecting assertion failure"); 
-//			}
-//			catch(AssertionError exception) {
-//				//
-//			}
-//	
-//			assertEquals("file with space.toto",  
-//					FileSystem.largeBasename(STRING_WITH_SPACE));
-//		}
-//	
-//		/**
-//		 */
-//		@Test
-//		public void largeBasenameFile() {
-//			assertEquals("test.x.z.z", FileSystem.largeBasename(f1)); 
-//			assertEquals("home", FileSystem.largeBasename(f2)); 
-//			assertEquals("a.b.c", FileSystem.largeBasename(new File("/a.b.c/")));  
-//			assertEquals("", FileSystem.largeBasename(new File("/")));  
-//	
-//			assertEquals("file with space.toto",  
-//					FileSystem.largeBasename(new File(STRING_WITH_SPACE)));
-//			
-//			assertInlineParameterUsage(FileSystem.class, "largeBasename", File.class);
-//		}
-//	
-//		/**
-//		 * @throws MalformedURLException 
-//		 */
-//		@Test
-//		public void largeBasenameURL() throws MalformedURLException {
-//			assertEquals("test.x.z.z", FileSystem.largeBasename(u1)); 
-//			assertEquals("home", FileSystem.largeBasename(u2)); 
-//			assertEquals("file.x.z.z", FileSystem.largeBasename(u3)); 
-//			assertEquals("file.x.z.z", FileSystem.largeBasename(u7)); 
-//			assertEquals("a.b.c", FileSystem.largeBasename(new URL("file:///a.b.c/")));  
-//			assertEquals("", FileSystem.largeBasename(new URL("file://")));  
-//	
-//			URL url = new URL("file", "", "D:\\vivus_test\\export dae\\yup\\terrain_physx.dae");   
-//			try {
-//				assertEquals("terrain_physx.dae", FileSystem.largeBasename(url)); 
-//				fail("expecting assertion failure"); 
-//			}
-//			catch(AssertionError exception) {
-//				//
-//			}
-//	
-//			assertEquals("file with space.toto",  
-//					FileSystem.largeBasename(new URL("file:"+STRING_WITH_SPACE))); 
-//			assertEquals("file with space.toto",  
-//					FileSystem.largeBasename(new File(STRING_WITH_SPACE)));
-//		}
-//	
-//		/**
-//		 */
-//		@Test
-//		public void basenameString() {
-//			assertEquals("test.x.z", FileSystem.basename(f1.getAbsolutePath())); 
-//			assertEquals("home", FileSystem.basename(f2.getAbsolutePath())); 
-//			assertEquals("a.b", FileSystem.basename("/a.b.c/"));  
-//			assertEquals("", FileSystem.basename(""));  
-//	
-//			try {
-//				assertEquals("terrain_physx", FileSystem.basename("D:\\vivus_test\\export dae\\yup\\terrain_physx.dae"));  
-//				fail("expecting assertion failure"); 
-//			}
-//			catch(AssertionError exception) {
-//				//
-//			}
-//			try {
-//				assertEquals("terrain_physx", FileSystem.basename("file:D:\\vivus_test\\export dae\\yup\\terrain_physx.dae"));  
-//				fail("expecting assertion failure"); 
-//			}
-//			catch(AssertionError exception) {
-//				//
-//			}
-//	
-//			assertEquals("file with space",  
-//					FileSystem.basename(STRING_WITH_SPACE));
-//		}
-//	
-//		/**
-//		 */
-//		@Test
-//		public void basenameFile() {
-//			assertEquals("test.x.z", FileSystem.basename(f1)); 
-//			assertEquals("home", FileSystem.basename(f2)); 
-//			assertEquals("a.b", FileSystem.basename(new File("/a.b.c/")));  
-//			assertEquals("", FileSystem.basename(new File("/")));  
-//	
-//			assertEquals("file with space",  
-//					FileSystem.basename(new File(STRING_WITH_SPACE)));
-//		}
-//	
-//		/**
-//		 * @throws MalformedURLException 
-//		 */
-//		@Test
-//		public void basenameURL() throws MalformedURLException {
-//			assertEquals("test.x.z", FileSystem.basename(u1)); 
-//			assertEquals("home", FileSystem.basename(u2)); 
-//			assertEquals("file.x.z", FileSystem.basename(u3)); 
-//			assertEquals("file.x.z", FileSystem.basename(u7)); 
-//			assertEquals("a.b", FileSystem.basename(new URL("file:///a.b.c/")));  
-//			assertEquals("", FileSystem.basename(new URL("file://")));  
-//	
-//			URL url = new URL("file", "", "D:\\vivus_test\\export dae\\yup\\terrain_physx.dae");   
-//			try {
-//				assertEquals("terrain_physx", FileSystem.basename(url)); 
-//				fail("expecting assertion failure"); 
-//			}
-//			catch(AssertionError exception) {
-//				//
-//			}
-//	
-//			assertEquals("file with space",  
-//					FileSystem.basename(new URL("file:"+STRING_WITH_SPACE))); 
-//			assertEquals("file with space",  
-//					FileSystem.basename(new File(STRING_WITH_SPACE)));
-//		}
-//	
-//		/**
-//		 */
-//		@Test
-//		public void shortBasenameString() {
-//			assertEquals("test", FileSystem.shortBasename(f1.getAbsolutePath())); 
-//			assertEquals("home", FileSystem.shortBasename(f2.getAbsolutePath())); 
-//			assertEquals("a", FileSystem.shortBasename("/a.b.c/"));  
-//			assertEquals("", FileSystem.shortBasename(""));  
-//			assertEquals("terrain_physx", FileSystem.shortBasename("D:\\vivus_test\\export dae\\yup\\terrain_physx.dae"));  
-//			assertEquals("terrain_physx", FileSystem.shortBasename("file:D:\\vivus_test\\export dae\\yup\\terrain_physx.dae"));  
-//	
-//			assertEquals("file with space",  
-//					FileSystem.shortBasename(STRING_WITH_SPACE));
-//		}
-//	
-//		/**
-//		 */
-//		@Test
-//		public void shortBasenameFile() {
-//			assertEquals("test", FileSystem.shortBasename(f1)); 
-//			assertEquals("home", FileSystem.shortBasename(f2)); 
-//			assertEquals("a", FileSystem.shortBasename(new File("/a.b.c/")));  
-//			assertEquals("", FileSystem.shortBasename(new File("/")));  
-//	
-//			assertEquals("file with space",  
-//					FileSystem.shortBasename(new File(STRING_WITH_SPACE)));
-//		}
-//	
-//		/**
-//		 * @throws MalformedURLException 
-//		 */
-//		@Test
-//		public void shortBasenameURL() throws MalformedURLException {
-//			assertEquals("test", FileSystem.shortBasename(u1)); 
-//			assertEquals("home", FileSystem.shortBasename(u2)); 
-//			assertEquals("file", FileSystem.shortBasename(u3)); 
-//			assertEquals("file", FileSystem.shortBasename(u7)); 
-//			assertEquals("a", FileSystem.shortBasename(new URL("file:///a.b.c/")));  
-//			assertEquals("", FileSystem.shortBasename(new URL("file://")));  
-//			
-//			URL url = new URL("file", "", "D:\\vivus_test\\export dae\\yup\\terrain_physx.dae");   
-//			try {
-//				assertEquals("terrain_physx", FileSystem.shortBasename(url)); 
-//				fail("expecting assertion failure"); 
-//			}
-//			catch(AssertionError exception) {
-//				//
-//			}
-//	
-//			assertEquals("file with space",  
-//					FileSystem.shortBasename(new URL("file:"+STRING_WITH_SPACE))); 
-//			assertEquals("file with space",  
-//					FileSystem.shortBasename(URL_WITH_SPACE));
-//		}
-//	
-//		/**
-//		 */
-//		@Test
-//		public void extensionFile() {
-//			assertEquals(".z", FileSystem.extension(f1)); 
-//			assertEquals("", FileSystem.extension(f2)); 
-//			assertEquals(".c", FileSystem.extension(new File("/a.b.c/")));  
-//			assertEquals("", FileSystem.extension(new File("/")));  
-//	
-//			assertEquals(".toto",  
-//					FileSystem.extension(new File(STRING_WITH_SPACE)));
-//		}
-//	
-//		/**
-//		 * @throws MalformedURLException 
-//		 */
-//		@Test
-//		public void extensionURL() throws MalformedURLException {
-//			assertEquals(".z", FileSystem.extension(u1)); 
-//			assertEquals("", FileSystem.extension(u2)); 
-//			assertEquals(".z", FileSystem.extension(u3)); 
-//			assertEquals(".z", FileSystem.extension(u7)); 
-//			assertEquals(".z", FileSystem.extension(u13)); 
-//			assertEquals(".c", FileSystem.extension(new URL("file:///a.b.c/")));  
-//			assertEquals("", FileSystem.extension(new URL("file://")));  
-//	
-//			assertEquals(".toto",  
-//					FileSystem.extension(new URL("file:"+STRING_WITH_SPACE))); 
-//			assertEquals(".toto",  
-//					FileSystem.extension(URL_WITH_SPACE));
-//		}
-//	
-//		/**
-//		 */
-//		@Test
-//		public void extensionsFile() {
-//			assertTrue(Arrays.equals(new String[]{"x","z","z"}, FileSystem.extensions(f1)));   
-//			assertTrue(Arrays.equals(new String[0], FileSystem.extensions(f2)));
-//			assertTrue(Arrays.equals(new String[]{"b","c"}, FileSystem.extensions(new File("/a.b.c/"))));   
-//			assertTrue(Arrays.equals(new String[0], FileSystem.extensions(new File("/")))); 
-//	
-//			assertTrue(Arrays.equals(new String[] {"toto"},  
-//					FileSystem.extensions(new File(STRING_WITH_SPACE))));
-//		}
-//	
-//		/**
-//		 * @throws MalformedURLException 
-//		 */
-//		@Test
-//		public void extensionsURL() throws MalformedURLException {
-//			assertTrue(Arrays.equals(new String[]{"x","z","z"}, FileSystem.extensions(u1)));   
-//			assertTrue(Arrays.equals(new String[0], FileSystem.extensions(u2)));
-//			assertTrue(Arrays.equals(new String[]{"x","z","z"}, FileSystem.extensions(u3)));   
-//			assertTrue(Arrays.equals(new String[]{"x","z","z"}, FileSystem.extensions(u7)));   
-//			assertTrue(Arrays.equals(new String[]{"b","c"}, FileSystem.extensions(new URL("file:///a.b.c/"))));   
-//			assertTrue(Arrays.equals(new String[0], FileSystem.extensions(new URL("file://")))); 
-//	
-//			assertTrue(Arrays.equals(new String[] {"toto"},  
-//					FileSystem.extensions(new File(STRING_WITH_SPACE))));
-//		}
-//	
-//		/**
-//		 */
-//		@Test
-//		public void splitFile() {
-//			assertTrue(Arrays.equals(
-//					new String[] {
-//						"", 
-//						"home", 
-//						"test.x.z.z", 
-//					},
-//					FileSystem.split(f1)));
-//			assertTrue(Arrays.equals(
-//					new String[] {
-//						"", 
-//						"home", 
-//					},
-//					FileSystem.split(f2)));
-//	
-//			assertTrue(Arrays.equals(
-//					new String[] {
-//								"", 
-//								"the path", 
-//								"to", 
-//								"file with space.toto" 
-//					},
-//					FileSystem.split(new File(STRING_WITH_SPACE))));
-//		}
-//	
-//		@Test
-//		public void splitURL() throws Exception {
-//			String[] tab;
-//			
-//			tab = FileSystem.split(u1);
-//			assertTrue(Arrays.equals(
-//					new String[] {
-//						"", 
-//						"home", 
-//						"test.x.z.z", 
-//					},
-//					tab));
-//			
-//			tab = FileSystem.split(u2);
-//			assertTrue(Arrays.equals(
-//					new String[] {
-//						"", 
-//						"home", 
-//					},
-//					tab));
-//			
-//			tab = FileSystem.split(u7);
-//			assertTrue(Arrays.equals(
-//					new String[] {
-//						"", 
-//						"org", 
-//						"arakhne", 
-//						"afc", 
-//						"vmutil", 
-//						"file.x.z.z", 
-//					},
-//					tab));
-//			
-//			tab = FileSystem.split(u13);
-//			assertTrue(Arrays.equals(
-//					new String[] {
-//						"", 
-//						"org", 
-//						"arakhne", 
-//						"afc", 
-//						"vmutil", 
-//						"file.x.z.z", 
-//					},
-//					tab));
-//	
-//			assertTrue(Arrays.equals(
-//					new String[] {
-//								"", 
-//								"the path", 
-//								"to", 
-//								"file with space.toto" 
-//					},
-//					FileSystem.split(new URL("file:"+STRING_WITH_SPACE)))); 
-//			assertTrue(Arrays.equals(
-//					new String[] {
-//								"", 
-//								"the path", 
-//								"to", 
-//								"file with space.toto" 
-//					},
-//					FileSystem.split(URL_WITH_SPACE)));
-//		}
-//	
-//		/**
-//		 */
-//		@Test
-//		public void joinFileStringArray() {
-//			assertEquals(new File(new File(f1, "home"), "test.x.z.z"),  
-//					FileSystem.join(f1,
-//					"", 
-//					"home", 
-//					"test.x.z.z")); 
-//		}
-//	
-//		/**
-//		 */
-//		@Test
-//		public void joinFileFileArray() {
-//			assertEquals(new File(new File(f1, "home"), "test.x.z.z"),  
-//					FileSystem.join(f1,
-//					new File("home"), 
-//					new File("test.x.z.z"))); 
-//			assertEquals(new File(new File(f1, "home"), "test.x.z.z"),  
-//					FileSystem.join(f1,
-//					new File(File.separator+"home"), 
-//					new File("test.x.z.z"))); 
-//		}
-//	
-//		@Test
-//		public void joinURLStringArray() throws Exception {
-//			assertEquals(new File(new File(f1, "home"), "test.x.z.z").toURI().toURL(),  
-//					FileSystem.join(u1,
-//					"", 
-//					"home", 
-//					"test.x.z.z")); 
-//	
-//			assertEquals(u4,
-//					FileSystem.join(u3,
-//					"", 
-//					"home", 
-//					"test.x.z.z")); 
-//	
-//			assertEquals(u8,
-//					FileSystem.join(u7,
-//					"", 
-//					"home", 
-//					"test.x.z.z")); 
-//	
-//			assertEquals(u15,
-//					FileSystem.join(u13,
-//					"", 
-//					"home", 
-//					"test.x.z.z")); 
-//	
-//			assertEquals(new URL("file:/the%20path/to/file%20with%20space.toto/a/b"),  
-//					FileSystem.join(new URL("file:"+STRING_WITH_SPACE), "a", "b"));    
-//			assertEquals(new URL("file:/the%20path/to/file%20with%20space.toto/a/b"),  
-//					FileSystem.join(URL_WITH_SPACE, "a", "b"));  
-//		}
-//	
-//		@Test
-//		public void joinURLFileArray() throws Exception {
-//			assertEquals(new File(new File(f1, "home"), "test.x.z.z").toURI().toURL(),  
-//					FileSystem.join(u1,
-//					new File("home"), 
-//					new File("test.x.z.z"))); 
-//			assertEquals(new File(new File(f1, "home"), "test.x.z.z").toURI().toURL(),  
-//					FileSystem.join(u1,
-//					new File(File.separator+"home"), 
-//					new File("test.x.z.z"))); 
-//			assertEquals(u4,
-//					FileSystem.join(u3,
-//					new File(File.separator+"home"), 
-//					new File("test.x.z.z"))); 
-//			assertEquals(u8,
-//					FileSystem.join(u7,
-//					new File(File.separator+"home"), 
-//					new File("test.x.z.z"))); 
-//			assertEquals(u15,
-//					FileSystem.join(u13,
-//					new File(File.separator+"home"), 
-//					new File("test.x.z.z"))); 
-//			
-//			assertEquals(new URL("file:/the%20path/to/file%20with%20space.toto/a/b"),  
-//					FileSystem.join(new URL("file:"+STRING_WITH_SPACE), new File("a"), new File("b")));   
-//			assertEquals(new URL("file:/the%20path/to/file%20with%20space.toto/a/b"),  
-//					FileSystem.join(URL_WITH_SPACE, new File("a"), new File("b")));  
-//		}
-//	
-//		/**
-//		 */
-//		@Test
-//		public void hasExtensionFileString() {
-//			assertTrue(FileSystem.hasExtension(f1, ".z")); 
-//			assertTrue(FileSystem.hasExtension(f1, "z")); 
-//			assertFalse(FileSystem.hasExtension(f1, ".x")); 
-//			assertFalse(FileSystem.hasExtension(f1, "")); 
-//			assertTrue(FileSystem.hasExtension(f2, "")); 
-//			assertFalse(FileSystem.hasExtension(f2, ".z")); 
-//	
-//			assertTrue(FileSystem.hasExtension(new File(STRING_WITH_SPACE), ".toto"));  
-//			assertTrue(FileSystem.hasExtension(new File(STRING_WITH_SPACE), "toto"));  
-//			assertFalse(FileSystem.hasExtension(new File(STRING_WITH_SPACE), ".zip"));  
-//			assertFalse(FileSystem.hasExtension(new File(STRING_WITH_SPACE), "zip"));  
-//		}
-//	
-//		@Test
-//		public void hasExtensionURLString() throws Exception {
-//			assertTrue(FileSystem.hasExtension(u1, ".z")); 
-//			assertTrue(FileSystem.hasExtension(u1, "z")); 
-//			assertFalse(FileSystem.hasExtension(u1, ".x")); 
-//			assertFalse(FileSystem.hasExtension(u1, "")); 
-//			assertTrue(FileSystem.hasExtension(u2, "")); 
-//			assertFalse(FileSystem.hasExtension(u2, ".z")); 
-//			assertTrue(FileSystem.hasExtension(u3, ".z")); 
-//			assertTrue(FileSystem.hasExtension(u3, "z")); 
-//			assertFalse(FileSystem.hasExtension(u3, ".x")); 
-//			assertFalse(FileSystem.hasExtension(u3, "")); 
-//			assertTrue(FileSystem.hasExtension(u7, ".z")); 
-//			assertTrue(FileSystem.hasExtension(u7, "z")); 
-//			assertFalse(FileSystem.hasExtension(u7, ".x")); 
-//			assertFalse(FileSystem.hasExtension(u7, "")); 
-//	
-//			assertTrue(FileSystem.hasExtension(new URL("file:"+STRING_WITH_SPACE), ".toto"));   
-//			assertTrue(FileSystem.hasExtension(new URL("file:"+STRING_WITH_SPACE), "toto"));   
-//			assertFalse(FileSystem.hasExtension(new URL("file:"+STRING_WITH_SPACE), ".zip"));   
-//			assertFalse(FileSystem.hasExtension(new URL("file:"+STRING_WITH_SPACE), "zip"));   
-//			assertTrue(FileSystem.hasExtension(URL_WITH_SPACE, ".toto")); 
-//			assertTrue(FileSystem.hasExtension(URL_WITH_SPACE, "toto")); 
-//			assertFalse(FileSystem.hasExtension(URL_WITH_SPACE, ".zip")); 
-//			assertFalse(FileSystem.hasExtension(URL_WITH_SPACE, "zip")); 
-//		}
-//	
-//		/**
-//		 */
-//		@Test
-//		public void removeExtensionFile() {
-//			assertEquals(new File("/home/test.x.z"), FileSystem.removeExtension(f1)); 
-//			assertEquals(new File("/home"), FileSystem.removeExtension(f2)); 
-//	
-//			assertEquals(new File("/the path/to/file with space"),  
-//					FileSystem.removeExtension(new File(STRING_WITH_SPACE)));
-//		}
-//	
-//		@Test
-//		public void removeExtensionURL() throws Exception {
-//			assertEquals(new File("/home/test.x.z").toURI().toURL(), 
-//					FileSystem.removeExtension(u1));
-//			assertEquals(new File("/home").toURI().toURL(),  
-//					FileSystem.removeExtension(u2));
-//			assertEquals(u5, FileSystem.removeExtension(u3));
-//			assertEquals(u9, FileSystem.removeExtension(u7));
-//	
-//			assertEquals(new URL("file:/the%20path/to/file%20with%20space"),  
-//					FileSystem.removeExtension(new URL("file:"+STRING_WITH_SPACE))); 
-//			assertEquals(new URL("file:/the%20path/to/file%20with%20space"),  
-//					FileSystem.removeExtension(URL_WITH_SPACE));
-//		}
-//	
-//		/**
-//		 */
-//		public void replaceExtensionFileString() {
-//			assertEquals(new File("/home/test.x.z.toto"), FileSystem.replaceExtension(f1, ".toto"));  
-//			assertEquals(new File("/home.toto"), FileSystem.replaceExtension(f2, ".toto"));  
-//	
-//			assertEquals(new File("/the path/to/file with space.zip"),  
-//					FileSystem.replaceExtension(new File(STRING_WITH_SPACE), ".zip")); 
-//		}
-//	
-//		@Test
-//		public void replaceExtensionURLString() throws Exception {
-//			assertEquals(new File("/home/test.x.z.toto").toURI().toURL(),  
-//					FileSystem.replaceExtension(u1, ".toto")); 
-//			assertEquals(new File("/home.toto").toURI().toURL(),  
-//					FileSystem.replaceExtension(u2, ".toto")); 
-//			assertEquals(u6, FileSystem.replaceExtension(u3, ".toto")); 
-//			assertEquals(u10, FileSystem.replaceExtension(u7, ".toto")); 
-//	
-//			assertEquals(new URL("file:/the%20path/to/file%20with%20space.zip"),  
-//					FileSystem.replaceExtension(new URL("file:"+STRING_WITH_SPACE), ".zip"));  
-//			assertEquals(new URL("file:/the%20path/to/file%20with%20space.zip"),  
-//					FileSystem.replaceExtension(URL_WITH_SPACE, ".zip")); 
-//		}
-//	
-//		/**
-//		 */
-//		@Test
-//		public void addExtensionFileString() {
-//			assertEquals(new File("/home/test.x.z.z"), FileSystem.addExtension(f1, ".z"));  
-//			assertEquals(new File("/home/test.x.z.z.toto"), FileSystem.addExtension(f1, ".toto"));  
-//			assertEquals(new File("/home.toto"), FileSystem.addExtension(f2, ".toto"));  
-//			
-//			assertEquals(new File(STRING_WITH_SPACE+".zip"), 
-//					FileSystem.addExtension(new File(STRING_WITH_SPACE), "zip")); 
-//		}
-//	
-//		@Test
-//		public void addExtensionURLString() throws Exception {
-//			assertEquals(new File("/home/test.x.z.z").toURI().toURL(),  
-//					FileSystem.addExtension(u1, ".z")); 
-//			assertEquals(new File("/home/test.x.z.z.toto").toURI().toURL(),  
-//					FileSystem.addExtension(u1, ".toto")); 
-//			assertEquals(new File("/home.toto").toURI().toURL(),  
-//					FileSystem.addExtension(u2, ".toto")); 
-//			
-//			assertEquals(new URL("file:/the%20path/to/file%20with%20space.toto.zip"), 
-//					FileSystem.addExtension(new URL("file:"+STRING_WITH_SPACE), ".zip"));  
-//		}
-//	
-//		@Test
-//		public void convertStringToURL() throws Exception {
-//			URL rr;
-//	
-//			// The following test permits to check if a specifical behaviour of URL
-//			// is still present in the JRE.
-//			rr = new URL("file://marbre.jpg"); 
-//			assertEquals("file", rr.getProtocol()); 
-//			assertEquals("marbre.jpg", rr.getAuthority()); 
-//			assertEquals("", rr.getPath()); 
-//			//-----
-//			
-//			assertNull(FileSystem.convertStringToURL(null, true));
-//			assertNull(FileSystem.convertStringToURL("", true)); 
-//			assertNull(FileSystem.convertStringToURL(null, false));
-//			assertNull(FileSystem.convertStringToURL("", false)); 
-//	
-//			rr = FileSystem.convertStringToURL("file://marbre.jpg", false); 
-//			assertNotNull(rr);
-//			assertEquals("file", rr.getProtocol()); 
-//			assertEquals("", rr.getAuthority());
-//			assertEquals("", rr.getHost()); 
-//			assertNull(rr.getQuery());
-//			assertEquals("marbre.jpg", rr.getPath()); 
-//	
-//			assertEquals(new URL("http", "www.arakhne.org", "/"),   
-//						 FileSystem.convertStringToURL("http://www.arakhne.org/", true)); 
-//			assertEquals(new URL("http", "www.arakhne.org", "/"),   
-//					 FileSystem.convertStringToURL("http://www.arakhne.org/", false)); 
-//	
-//			assertEquals(new URL("file", "", f1.getAbsolutePath()),
-//					 FileSystem.convertStringToURL("file:"+f1.getAbsolutePath(), true)); 
-//			assertEquals(new URL("file", "", f1.getAbsolutePath()),  
-//				 FileSystem.convertStringToURL("file:"+f1.getAbsolutePath(), false)); 
-//			assertEquals(new URL("file", "", "./toto"),   
-//					 FileSystem.convertStringToURL("file:./toto", false)); 
-//	
-//			// CAUTION: testing right-formed jar URL.
-//			assertEquals(new URL("jar", "", "file:/home/test/j.jar!/org/arakhne/afc/vmutil/ff.properties"),   
-//					FileSystem.convertStringToURL("jar:file:/home/test/j.jar!/org/arakhne/afc/vmutil/ff.properties", true)); 
-//			assertEquals(new URL("jar", "", "file:/home/test/j.jar!/org/arakhne/afc/vmutil/ff.properties"),   
-//					FileSystem.convertStringToURL("jar:file:/home/test/j.jar!/org/arakhne/afc/vmutil/ff.properties", false)); 
-//	
-//			// CAUTION: testing malformed jar URL. Right syntax is: jar:{url}!/{entry}
-//			assertEquals(new URL("file", "", "/home/test/j.jar"),   
-//					FileSystem.convertStringToURL("jar:/home/test/j.jar", true)); 
-//			assertEquals(new URL("file", "", "/home/test/j.jar"),   
-//					FileSystem.convertStringToURL("jar:/home/test/j.jar", false)); 
-//	
-//			// CAUTION: testing malformed jar URL. Right syntax is: jar:{url}!/{entry}
-//			assertEquals(new URL("jar", "", "file:/home/test/j.jar!/org/arakhne/afc/vmutil/ff.properties"),   
-//					FileSystem.convertStringToURL("jar:/home/test/j.jar!/org/arakhne/afc/vmutil/ff.properties", true)); 
-//			assertEquals(new URL("jar", "", "file:/home/test/j.jar!/org/arakhne/afc/vmutil/ff.properties"),   
-//					FileSystem.convertStringToURL("jar:/home/test/j.jar!/org/arakhne/afc/vmutil/ff.properties", false)); 
-//			
-//			URL testResource = Resources.getResource("/org/arakhne/afc/vmutil/test.txt"); 
-//			assertNotNull(testResource);
-//			URL testResourceFileRel = new URL("file","", "org/arakhne/afc/vmutil/test.txt");   
-//			URL testResourceFileAbs = new File("/org/arakhne/afc/vmutil/test.txt").toURI().toURL(); 
-//			
-//			assertEquals(testResource,
-//					 FileSystem.convertStringToURL("resource:/org/arakhne/afc/vmutil/test.txt", true)); 
-//			assertEquals(null,
-//					 FileSystem.convertStringToURL("resource:/org/arakhne/afc/vmutil/test.txt", false)); 
-//	
-//			assertEquals(testResource,
-//					 FileSystem.convertStringToURL("resource:org/arakhne/afc/vmutil/test.txt", true)); 
-//			assertEquals(null,
-//					 FileSystem.convertStringToURL("resource:org/arakhne/afc/vmutil/test.txt", false)); 
-//	
-//			assertEquals(testResource,
-//					 FileSystem.convertStringToURL("/org/arakhne/afc/vmutil/test.txt", true)); 
-//			assertEquals(testResourceFileAbs,
-//					 FileSystem.convertStringToURL("/org/arakhne/afc/vmutil/test.txt", false)); 
-//	
-//			assertEquals(testResource,
-//					 FileSystem.convertStringToURL("org/arakhne/afc/vmutil/test.txt", true)); 
-//			assertEquals(testResourceFileRel,
-//					 FileSystem.convertStringToURL("org/arakhne/afc/vmutil/test.txt", false)); 
-//	
-//			assertEquals(new URL("file:"+STRING_WITH_SPACE),  
-//					FileSystem.convertStringToURL(STRING_WITH_SPACE, false));
-//		}
-//	
-//		@Test
-//		public void convertURLToFile() throws Exception {
-//			assertEquals(f1,
-//					 FileSystem.convertURLToFile(new URL("file:"+f1.getAbsolutePath()))); 
-//	
-//			try {
-//				FileSystem.convertURLToFile(new URL("http://www.arakhne.org")); 
-//				fail("not a file URL"); 
-//			}
-//			catch(IllegalArgumentException exception) {
-//				//
-//			}
-//			
-//			assertEquals(new File("toto").getCanonicalPath(), 
-//					 FileSystem.convertURLToFile(new URL("file:./toto")).getCanonicalPath()); 
-//	
-//			assertEquals(new File("toto").getCanonicalPath(), 
-//					 FileSystem.convertURLToFile(new URL("file:toto")).getCanonicalPath()); 
-//	
-//			assertEquals(new File("toto").getCanonicalPath(), 
-//					 FileSystem.convertURLToFile(new URL("file:./abs/../toto")).getCanonicalPath()); 
-//	
-//			assertEquals(new File("/toto").getCanonicalPath(), 
-//					 FileSystem.convertURLToFile(new URL("file:/toto")).getCanonicalPath()); 
-//	
-//			assertEquals(new File(STRING_WITH_SPACE),
-//					FileSystem.convertURLToFile(new URL("file:"+STRING_WITH_SPACE))); 
-//			assertEquals(new File(STRING_WITH_SPACE),
-//					FileSystem.convertURLToFile(URL_WITH_SPACE));
-//		}
-//		
-//		/**
-//		 */
-//		@Test
-//		public void makeAbsoluteFileFile() {
-//			File root = new File(File.separator+"myroot"); 
-//	
-//			assertNull(FileSystem.makeAbsolute((File)null, (File)null));
-//			assertNull(FileSystem.makeAbsolute((File)null, root));
-//	
-//			assertEquals(new File(File.separator+"toto"), 
-//					FileSystem.makeAbsolute(new File(File.separator+"toto"), (File)null)); 
-//			assertEquals(new File("toto"), 
-//					FileSystem.makeAbsolute(new File("toto"), (File)null)); 
-//	
-//			assertEquals(new File(File.separator+"toto"), 
-//					FileSystem.makeAbsolute(new File(File.separator+"toto"), root)); 
-//			assertEquals(new File(File.separator+"myroot"+File.separator+"toto"),  
-//					FileSystem.makeAbsolute(new File("toto"), root)); 
-//		}
-//	
-//		@Test
-//		public void makeAbsoluteURLFile() throws Exception {
-//			File root = new File(File.separator+"myroot"); 
-//	
-//			assertNull(FileSystem.makeAbsolute((URL)null, (File)null));
-//			assertNull(FileSystem.makeAbsolute((URL)null, root));
-//	
-//			assertEquals(new URL("file:/toto"), 
-//					FileSystem.makeAbsolute(new URL("file:/toto"), (File)null)); 
-//			assertEquals(new URL("file:toto"), 
-//					FileSystem.makeAbsolute(new URL("file:toto"), (File)null)); 
-//			assertEquals(new URL("file:/toto"), 
-//					FileSystem.makeAbsolute(new URL("file:/toto"), root)); 
-//			assertEquals(new URL("file:/myroot/toto"), 
-//					FileSystem.makeAbsolute(new URL("file:toto"), root)); 
-//	
-//			assertEquals(new URL("http://www.arakhne.org/toto"), 
-//					FileSystem.makeAbsolute(new URL("http://www.arakhne.org/toto"), (File)null)); 
-//			assertEquals(new URL("http://www.arakhne.org/./toto"), 
-//					FileSystem.makeAbsolute(new URL("http://www.arakhne.org/./toto"), (File)null)); 
-//			assertEquals(new URL("http://www.arakhne.org/toto"), 
-//					FileSystem.makeAbsolute(new URL("http://www.arakhne.org/toto"), root)); 
-//			assertEquals(new URL("http://www.arakhne.org/./toto"), 
-//					FileSystem.makeAbsolute(new URL("http://www.arakhne.org/./toto"), root)); 
-//	
-//			assertEquals(new URL("https://www.arakhne.org/toto"), 
-//					FileSystem.makeAbsolute(new URL("https://www.arakhne.org/toto"), (File)null)); 
-//			assertEquals(new URL("https://www.arakhne.org/./toto"), 
-//					FileSystem.makeAbsolute(new URL("https://www.arakhne.org/./toto"), (File)null)); 
-//			assertEquals(new URL("https://www.arakhne.org/toto"), 
-//					FileSystem.makeAbsolute(new URL("https://www.arakhne.org/toto"), root)); 
-//			assertEquals(new URL("https://www.arakhne.org/./toto"), 
-//					FileSystem.makeAbsolute(new URL("https://www.arakhne.org/./toto"), root)); 
-//	
-//			assertEquals(new URL("ftp://www.arakhne.org/toto"), 
-//					FileSystem.makeAbsolute(new URL("ftp://www.arakhne.org/toto"), (File)null)); 
-//			assertEquals(new URL("ftp://www.arakhne.org/./toto"), 
-//					FileSystem.makeAbsolute(new URL("ftp://www.arakhne.org/./toto"), (File)null)); 
-//			assertEquals(new URL("ftp://www.arakhne.org/toto"), 
-//					FileSystem.makeAbsolute(new URL("ftp://www.arakhne.org/toto"), root)); 
-//			assertEquals(new URL("ftp://www.arakhne.org/./toto"), 
-//					FileSystem.makeAbsolute(new URL("ftp://www.arakhne.org/./toto"), root)); 
-//	
-//			assertEquals(new URL("jar:file:/home/test/j.jar!/org/arakhne/afc/vmutil/ff.properties"), 
-//					FileSystem.makeAbsolute(new URL("jar:file:/home/test/j.jar!/org/arakhne/afc/vmutil/ff.properties"), (File)null)); 
-//			assertEquals(new URL("jar:file:home/test/j.jar!/org/arakhne/afc/vmutil/ff.properties"), 
-//					FileSystem.makeAbsolute(new URL("jar:file:home/test/j.jar!/org/arakhne/afc/vmutil/ff.properties"), (File)null)); 
-//			assertEquals(new URL("jar:file:/home/test/j.jar!/org/arakhne/afc/vmutil/ff.properties"), 
-//					FileSystem.makeAbsolute(new URL("jar:file:/home/test/j.jar!/org/arakhne/afc/vmutil/ff.properties"), root)); 
-//			assertEquals(new URL("jar:file:/myroot/home/test/j.jar!/org/arakhne/afc/vmutil/ff.properties"), 
-//					FileSystem.makeAbsolute(new URL("jar:file:home/test/j.jar!/org/arakhne/afc/vmutil/ff.properties"), root)); 
-//		}
-//	
-//		@Test
-//		public void makeAbsoluteURLURL_withfileroot() throws Exception {
-//			URL root = new File(File.separator+"myroot").toURI().toURL(); 
-//	
-//			assertNull(FileSystem.makeAbsolute((URL)null, (URL)null));
-//			assertNull(FileSystem.makeAbsolute((URL)null, root));
-//	
-//			assertEquals(new URL("file:/toto"), 
-//					FileSystem.makeAbsolute(new URL("file:/toto"), (URL)null)); 
-//			assertEquals(new URL("file:toto"), 
-//					FileSystem.makeAbsolute(new URL("file:toto"), (URL)null)); 
-//			assertEquals(new URL("file:/toto"), 
-//					FileSystem.makeAbsolute(new URL("file:/toto"), root)); 
-//			assertEquals(new URL("file:/myroot/toto"), 
-//					FileSystem.makeAbsolute(new URL("file:toto"), root)); 
-//	
-//			assertEquals(new URL("http://www.arakhne.org/toto"), 
-//					FileSystem.makeAbsolute(new URL("http://www.arakhne.org/toto"), (URL)null)); 
-//			assertEquals(new URL("http://www.arakhne.org/./toto"), 
-//					FileSystem.makeAbsolute(new URL("http://www.arakhne.org/./toto"), (URL)null)); 
-//			assertEquals(new URL("http://www.arakhne.org/toto"), 
-//					FileSystem.makeAbsolute(new URL("http://www.arakhne.org/toto"), root)); 
-//			assertEquals(new URL("http://www.arakhne.org/./toto"), 
-//					FileSystem.makeAbsolute(new URL("http://www.arakhne.org/./toto"), root)); 
-//	
-//			assertEquals(new URL("https://www.arakhne.org/toto"), 
-//					FileSystem.makeAbsolute(new URL("https://www.arakhne.org/toto"), (URL)null)); 
-//			assertEquals(new URL("https://www.arakhne.org/./toto"), 
-//					FileSystem.makeAbsolute(new URL("https://www.arakhne.org/./toto"), (URL)null)); 
-//			assertEquals(new URL("https://www.arakhne.org/toto"), 
-//					FileSystem.makeAbsolute(new URL("https://www.arakhne.org/toto"), root)); 
-//			assertEquals(new URL("https://www.arakhne.org/./toto"), 
-//					FileSystem.makeAbsolute(new URL("https://www.arakhne.org/./toto"), root)); 
-//	
-//			assertEquals(new URL("ftp://www.arakhne.org/toto"), 
-//					FileSystem.makeAbsolute(new URL("ftp://www.arakhne.org/toto"), (URL)null)); 
-//			assertEquals(new URL("ftp://www.arakhne.org/./toto"), 
-//					FileSystem.makeAbsolute(new URL("ftp://www.arakhne.org/./toto"), (URL)null)); 
-//			assertEquals(new URL("ftp://www.arakhne.org/toto"), 
-//					FileSystem.makeAbsolute(new URL("ftp://www.arakhne.org/toto"), root)); 
-//			assertEquals(new URL("ftp://www.arakhne.org/./toto"), 
-//					FileSystem.makeAbsolute(new URL("ftp://www.arakhne.org/./toto"), root)); 
-//	
-//			assertEquals(new URL("jar:file:/home/test/j.jar!/org/arakhne/afc/vmutil/ff.properties"), 
-//					FileSystem.makeAbsolute(new URL("jar:file:/home/test/j.jar!/org/arakhne/afc/vmutil/ff.properties"), (URL)null)); 
-//			assertEquals(new URL("jar:file:home/test/j.jar!/org/arakhne/afc/vmutil/ff.properties"), 
-//					FileSystem.makeAbsolute(new URL("jar:file:home/test/j.jar!/org/arakhne/afc/vmutil/ff.properties"), (URL)null)); 
-//			assertEquals(new URL("jar:file:/home/test/j.jar!/org/arakhne/afc/vmutil/ff.properties"), 
-//					FileSystem.makeAbsolute(new URL("jar:file:/home/test/j.jar!/org/arakhne/afc/vmutil/ff.properties"), root)); 
-//			assertEquals(new URL("jar:file:/myroot/home/test/j.jar!/org/arakhne/afc/vmutil/ff.properties"), 
-//					FileSystem.makeAbsolute(new URL("jar:file:home/test/j.jar!/org/arakhne/afc/vmutil/ff.properties"), root)); 
-//		}
-//		
-//		@Test
-//		public void makeAbsoluteURLURL_withhttproot() throws Exception {
-//			URL root = new URL("http://maven.arakhne.org"); 
-//	
-//			assertNull(FileSystem.makeAbsolute((URL)null, (URL)null));
-//			assertNull(FileSystem.makeAbsolute((URL)null, root));
-//	
-//			assertEquals(new URL("file:/toto"), 
-//					FileSystem.makeAbsolute(new URL("file:/toto"), (URL)null)); 
-//			assertEquals(new URL("file:toto"), 
-//					FileSystem.makeAbsolute(new URL("file:toto"), (URL)null)); 
-//			assertEquals(new URL("file:/toto"), 
-//					FileSystem.makeAbsolute(new URL("file:/toto"), root)); 
-//			assertEquals(new URL("http://maven.arakhne.org/toto"), 
-//					FileSystem.makeAbsolute(new URL("file:toto"), root)); 
-//	
-//			assertEquals(new URL("http://www.arakhne.org/toto"), 
-//					FileSystem.makeAbsolute(new URL("http://www.arakhne.org/toto"), (URL)null)); 
-//			assertEquals(new URL("http://www.arakhne.org/./toto"), 
-//					FileSystem.makeAbsolute(new URL("http://www.arakhne.org/./toto"), (URL)null)); 
-//			assertEquals(new URL("http://www.arakhne.org/toto"), 
-//					FileSystem.makeAbsolute(new URL("http://www.arakhne.org/toto"), root)); 
-//			assertEquals(new URL("http://www.arakhne.org/./toto"), 
-//					FileSystem.makeAbsolute(new URL("http://www.arakhne.org/./toto"), root)); 
-//	
-//			assertEquals(new URL("https://www.arakhne.org/toto"), 
-//					FileSystem.makeAbsolute(new URL("https://www.arakhne.org/toto"), (URL)null)); 
-//			assertEquals(new URL("https://www.arakhne.org/./toto"), 
-//					FileSystem.makeAbsolute(new URL("https://www.arakhne.org/./toto"), (URL)null)); 
-//			assertEquals(new URL("https://www.arakhne.org/toto"), 
-//					FileSystem.makeAbsolute(new URL("https://www.arakhne.org/toto"), root)); 
-//			assertEquals(new URL("https://www.arakhne.org/./toto"), 
-//					FileSystem.makeAbsolute(new URL("https://www.arakhne.org/./toto"), root)); 
-//	
-//			assertEquals(new URL("ftp://www.arakhne.org/toto"), 
-//					FileSystem.makeAbsolute(new URL("ftp://www.arakhne.org/toto"), (URL)null)); 
-//			assertEquals(new URL("ftp://www.arakhne.org/./toto"), 
-//					FileSystem.makeAbsolute(new URL("ftp://www.arakhne.org/./toto"), (URL)null)); 
-//			assertEquals(new URL("ftp://www.arakhne.org/toto"), 
-//					FileSystem.makeAbsolute(new URL("ftp://www.arakhne.org/toto"), root)); 
-//			assertEquals(new URL("ftp://www.arakhne.org/./toto"), 
-//					FileSystem.makeAbsolute(new URL("ftp://www.arakhne.org/./toto"), root)); 
-//	
-//			assertEquals(new URL("jar:file:/home/test/j.jar!/org/arakhne/afc/vmutil/ff.properties"), 
-//					FileSystem.makeAbsolute(new URL("jar:file:/home/test/j.jar!/org/arakhne/afc/vmutil/ff.properties"), (URL)null)); 
-//			assertEquals(new URL("jar:file:home/test/j.jar!/org/arakhne/afc/vmutil/ff.properties"), 
-//					FileSystem.makeAbsolute(new URL("jar:file:home/test/j.jar!/org/arakhne/afc/vmutil/ff.properties"), (URL)null)); 
-//			assertEquals(new URL("jar:file:/home/test/j.jar!/org/arakhne/afc/vmutil/ff.properties"), 
-//					FileSystem.makeAbsolute(new URL("jar:file:/home/test/j.jar!/org/arakhne/afc/vmutil/ff.properties"), root)); 
-//			assertEquals(new URL("jar:http://maven.arakhne.org/home/test/j.jar!/org/arakhne/afc/vmutil/ff.properties"), 
-//					FileSystem.makeAbsolute(new URL("jar:file:home/test/j.jar!/org/arakhne/afc/vmutil/ff.properties"), root)); 
-//		}
-//	
-//		@Test
-//		public void makeAbsoluteFileURL_withfileroot() throws Exception {
-//			URL root = new URL("http://maven.arakhne.org/myroot"); 
-//	
-//			assertNull(FileSystem.makeAbsolute((File)null, (URL)null));
-//			assertNull(FileSystem.makeAbsolute((File)null, root));
-//	
-//			assertEquals(new URL("file:/toto"), 
-//					FileSystem.makeAbsolute(new File("/toto"), (URL)null)); 
-//			assertEquals(new URL("file:toto"), 
-//					FileSystem.makeAbsolute(new File("toto"), (URL)null)); 
-//			assertEquals(new URL("file:/toto"), 
-//					FileSystem.makeAbsolute(new File("/toto"), root)); 
-//			assertEquals(new URL("http://maven.arakhne.org/myroot/toto"), 
-//					FileSystem.makeAbsolute(new File("toto"), root)); 
-//	
-//			assertEquals(new URL("file:/the%20path/to/file%20with%20space.toto/a/b/c"),  
-//					FileSystem.makeAbsolute(new File("a/b/c"), new URL("file:"+STRING_WITH_SPACE)));  
-//			assertEquals(new URL("file:/the%20path/to/file%20with%20space.toto/a/b/c"),  
-//					FileSystem.makeAbsolute(new File("a/b/c"), URL_WITH_SPACE));  
-//		}
-//	
-//		@Test
-//		public void makeAbsoluteFileURL_withhttproot() throws Exception {
-//			URL root = new File(File.separator+"myroot").toURI().toURL(); 
-//	
-//			assertNull(FileSystem.makeAbsolute((File)null, (URL)null));
-//			assertNull(FileSystem.makeAbsolute((File)null, root));
-//	
-//			assertEquals(new URL("file:/toto"), 
-//					FileSystem.makeAbsolute(new File("/toto"), (URL)null)); 
-//			assertEquals(new URL("file:toto"), 
-//					FileSystem.makeAbsolute(new File("toto"), (URL)null)); 
-//			assertEquals(new URL("file:/toto"), 
-//					FileSystem.makeAbsolute(new File("/toto"), root)); 
-//			assertEquals(new URL("file:/myroot/toto"), 
-//					FileSystem.makeAbsolute(new File("toto"), root)); 
-//		}
-//	
-//		@Test
-//		public void getParentURLURL() throws Exception {
-//			assertEquals(
-//					new URL("http://www.arakhne.org/"), 
-//					FileSystem.getParentURL(new URL("http://www.arakhne.org"))); 
-//			assertEquals(
-//					new URL("http://www.arakhne.org/"), 
-//					FileSystem.getParentURL(new URL("http://www.arakhne.org/"))); 
-//			assertEquals(
-//					new URL("http://www.arakhne.org/"), 
-//					FileSystem.getParentURL(new URL("http://www.arakhne.org/toto"))); 
-//			assertEquals(
-//					new URL("http://www.arakhne.org/"), 
-//					FileSystem.getParentURL(new URL("http://www.arakhne.org/toto/"))); 
-//			assertEquals(
-//					new URL("http://www.arakhne.org/toto/"), 
-//					FileSystem.getParentURL(new URL("http://www.arakhne.org/toto/titi"))); 
-//			assertEquals(
-//					new URL("http://www.arakhne.org/toto/"), 
-//					FileSystem.getParentURL(new URL("http://www.arakhne.org/toto/titi/"))); 
-//	
-//			assertEquals(
-//					new URL("https://www.arakhne.org/"), 
-//					FileSystem.getParentURL(new URL("https://www.arakhne.org"))); 
-//			assertEquals(
-//					new URL("https://www.arakhne.org/"), 
-//					FileSystem.getParentURL(new URL("https://www.arakhne.org/"))); 
-//			assertEquals(
-//					new URL("https://www.arakhne.org/"), 
-//					FileSystem.getParentURL(new URL("https://www.arakhne.org/toto"))); 
-//			assertEquals(
-//					new URL("https://www.arakhne.org/"), 
-//					FileSystem.getParentURL(new URL("https://www.arakhne.org/toto/"))); 
-//			assertEquals(
-//					new URL("https://www.arakhne.org/toto/"), 
-//					FileSystem.getParentURL(new URL("https://www.arakhne.org/toto/titi"))); 
-//			assertEquals(
-//					new URL("https://www.arakhne.org/toto/"), 
-//					FileSystem.getParentURL(new URL("https://www.arakhne.org/toto/titi/"))); 
-//	
-//			assertEquals(
-//					new URL("ftp://www.arakhne.org/"), 
-//					FileSystem.getParentURL(new URL("ftp://www.arakhne.org"))); 
-//			assertEquals(
-//					new URL("ftp://www.arakhne.org/"), 
-//					FileSystem.getParentURL(new URL("ftp://www.arakhne.org/"))); 
-//			assertEquals(
-//					new URL("ftp://www.arakhne.org/"), 
-//					FileSystem.getParentURL(new URL("ftp://www.arakhne.org/toto"))); 
-//			assertEquals(
-//					new URL("ftp://www.arakhne.org/"), 
-//					FileSystem.getParentURL(new URL("ftp://www.arakhne.org/toto/"))); 
-//			assertEquals(
-//					new URL("ftp://www.arakhne.org/toto/"), 
-//					FileSystem.getParentURL(new URL("ftp://www.arakhne.org/toto/titi"))); 
-//			assertEquals(
-//					new URL("ftp://www.arakhne.org/toto/"), 
-//					FileSystem.getParentURL(new URL("ftp://www.arakhne.org/toto/titi/"))); 
-//	
-//			assertEquals(
-//					new URL("file:/toto/"), 
-//					FileSystem.getParentURL(new URL("file:/toto/titi"))); 
-//			assertEquals(
-//					new URL("file:/toto/"), 
-//					FileSystem.getParentURL(new URL("file:/toto/titi/"))); 
-//			assertEquals(
-//					new URL("file:/"), 
-//					FileSystem.getParentURL(new URL("file:/toto"))); 
-//			assertEquals(
-//					new URL("file:/"), 
-//					FileSystem.getParentURL(new URL("file:/toto/"))); 
-//			assertEquals(
-//					new URL("file:./toto/"), 
-//					FileSystem.getParentURL(new URL("file:./toto/titi"))); 
-//			assertEquals(
-//					new URL("file:./toto/"), 
-//					FileSystem.getParentURL(new URL("file:./toto/titi/"))); 
-//			assertEquals(
-//					new URL("file:./"), 
-//					FileSystem.getParentURL(new URL("file:./toto"))); 
-//			assertEquals(
-//					new URL("file:./"), 
-//					FileSystem.getParentURL(new URL("file:./toto/"))); 
-//			assertEquals(
-//					new URL("file:../"), 
-//					FileSystem.getParentURL(new URL("file:."))); 
-//			assertEquals(
-//					new URL("file:../"), 
-//					FileSystem.getParentURL(new URL("file:./"))); 
-//			assertEquals(
-//					new URL("file:../"), 
-//					FileSystem.getParentURL(new URL("file:toto"))); 
-//			assertEquals(
-//					new URL("file:../"), 
-//					FileSystem.getParentURL(new URL("file:toto/"))); 
-//	
-//			assertEquals(
-//					new URL("jar:file:test.jar!/toto/"), 
-//					FileSystem.getParentURL(new URL("jar:file:test.jar!/toto/titi"))); 
-//			assertEquals(
-//					new URL("jar:file:test.jar!/toto/"), 
-//					FileSystem.getParentURL(new URL("jar:file:test.jar!/toto/titi/"))); 
-//			assertEquals(
-//					new URL("jar:file:test.jar!/"), 
-//					FileSystem.getParentURL(new URL("jar:file:test.jar!/toto"))); 
-//			assertEquals(
-//					new URL("jar:file:test.jar!/"), 
-//					FileSystem.getParentURL(new URL("jar:file:test.jar!/toto/"))); 
-//			assertEquals(
-//					new URL("jar:file:test.jar!/"), 
-//					FileSystem.getParentURL(new URL("jar:file:test.jar!/"))); 
-//	
-//			assertEquals(new URL("file:/the path/to/"),  
-//					FileSystem.getParentURL(new URL("file:"+STRING_WITH_SPACE)));  
-//			assertEquals(new URL("file:/the%20path/to/"),  
-//					FileSystem.getParentURL(URL_WITH_SPACE));
-//		}
-//		
-//		@Test
-//		public void convertFileToURLFile() throws Exception {
-//			URLHandlerUtil.installArakhneHandlers();
-//			try {
-//				File f1 = new File("/toto"); 
-//				URL u1 = f1.toURI().toURL();
-//				URL u2 = Resources.getResource("org/arakhne/afc/vmutil/test.txt"); 
-//				URL u2e = new URL("resource:org/arakhne/afc/vmutil/test.txt"); 
-//				File f2 = FileSystem.convertURLToFile(u2);
-//				
-//				URL actual;
-//				
-//				actual = FileSystem.convertFileToURL(f1);
-//				assertEqualUrls(u1, actual);
-//	
-//				actual = FileSystem.convertFileToURL(f2);
-//				assertEqualUrls(u2e, actual);
-//			}
-//			finally {
-//				URLHandlerUtil.uninstallArakhneHandlers();
-//			}
-//	
-//			assertEquals(new URL("file:/the%20path/to/file%20with%20space.toto"),  
-//					FileSystem.convertFileToURL(new File(STRING_WITH_SPACE)));
-//		}
-//		
-//		@Test
-//		public void toShortestURLURL() throws Exception {
-//			URLHandlerUtil.installArakhneHandlers();
-//			try {
-//				File f1 = new File("/toto"); 
-//				URL u1 = f1.toURI().toURL();
-//				URL u2 = Resources.getResource("org/arakhne/afc/vmutil/test.txt"); 
-//				URL u2e = new URL("resource:org/arakhne/afc/vmutil/test.txt"); 
-//				
-//				URL actual;
-//				
-//				actual = FileSystem.toShortestURL(u1);
-//				assertEqualUrls(u1, actual);
-//	
-//				actual = FileSystem.toShortestURL(u2);
-//				assertEqualUrls(u2e, actual);
-//			}
-//			finally {
-//				URLHandlerUtil.uninstallArakhneHandlers();
-//			}
-//		}
-//	
-//		private void assertEqualUrls(URL expected, URL actual) {
-//			String u1 = expected==null ? null : expected.toExternalForm().replaceAll("/$", ""); 
-//			String u2 = actual==null ? null : actual.toExternalForm().replaceAll("/$", ""); 
-//			assertEquals(u1, u2);
-//		}
-//		
-//		@Test
-//		public void makeRelativeFileFile() throws Exception {
-//			File root, abs, rel;
-//			
-//			root = FileSystem.getUserHomeDirectory();
-//			
-//			abs = new File(FileSystem.getUserHomeDirectory(), "a"); 
-//			rel = new File(FileSystem.CURRENT_DIRECTORY+File.separator+"a"); 
-//			assertEquals(rel, FileSystem.makeRelative(abs, root));
-//	
-//			abs = new File(FileSystem.getUserHomeDirectory(), "a"+File.separator+"b");  
-//			rel = new File(FileSystem.CURRENT_DIRECTORY+File.separator+"a","b");  
-//			assertEquals(rel, FileSystem.makeRelative(abs, root));
-//	
-//			abs = new File("a","b"); 
-//			rel = new File("a","b"); 
-//			assertEquals(rel, FileSystem.makeRelative(abs, root));
-//	
-//			
-//			
-//			root = new File(FileSystem.getUserHomeDirectory(), "zz"+File.separator+"abc");  
-//			
-//			abs = new File(FileSystem.getUserHomeDirectory(), "a"); 
-//			rel = new File(FileSystem.CURRENT_DIRECTORY+File.separator
-//					+FileSystem.PARENT_DIRECTORY+File.separator
-//					+FileSystem.PARENT_DIRECTORY+File.separator
-//					+"a"); 
-//			assertEquals(rel, FileSystem.makeRelative(abs, root));
-//	
-//		
-//		
-//			root = new File(FileSystem.getUserHomeDirectory(), "zz"+File.separator+"abc"); 
-//			
-//			abs = new File(FileSystem.getUserHomeDirectory(), "a"+File.separator+"zz"+File.separator+"bc"); 
-//			rel = new File(FileSystem.CURRENT_DIRECTORY+File.separator
-//					+FileSystem.PARENT_DIRECTORY+File.separator
-//					+FileSystem.PARENT_DIRECTORY+File.separator
-//					+"a"+File.separator+"zz"+File.separator+"bc"); 
-//			assertEquals(rel, FileSystem.makeRelative(abs, root));
-//		}
-//	
-//		@Test
-//		public void makeRelativeFileURL() throws Exception {
-//			File abs, rel;
-//			URL root;
-//			
-//			root = FileSystem.getUserHomeDirectory().toURI().toURL();
-//			
-//			abs = new File(FileSystem.getUserHomeDirectory(), "a"); 
-//			rel = new File(FileSystem.CURRENT_DIRECTORY+File.separator+"a"); 
-//			assertEquals(rel, FileSystem.makeRelative(abs, root));
-//	
-//			abs = new File(FileSystem.getUserHomeDirectory(), "a"+File.separator+"b");  
-//			rel = new File(FileSystem.CURRENT_DIRECTORY+File.separator+"a","b");  
-//			assertEquals(rel, FileSystem.makeRelative(abs, root));
-//	
-//			abs = new File("a","b"); 
-//			rel = new File("a","b"); 
-//			assertEquals(rel, FileSystem.makeRelative(abs, root));
-//	
-//			
-//			
-//			root = FileSystem.join(FileSystem.getUserHomeDirectory().toURI().toURL(), "zz", "abc");  
-//			
-//			abs = new File(FileSystem.getUserHomeDirectory(), "a"); 
-//			rel = new File(FileSystem.CURRENT_DIRECTORY+File.separator
-//					+FileSystem.PARENT_DIRECTORY+File.separator
-//					+FileSystem.PARENT_DIRECTORY+File.separator
-//					+"a"); 
-//			assertEquals(rel, FileSystem.makeRelative(abs, root));
-//	
-//		
-//		
-//			root = FileSystem.join(FileSystem.getUserHomeDirectory().toURI().toURL(), "zz", "abc"); 
-//			
-//			abs = new File(FileSystem.getUserHomeDirectory(), "a"+File.separator+"zz"+File.separator+"bc"); 
-//			rel = new File(FileSystem.CURRENT_DIRECTORY+File.separator
-//					+FileSystem.PARENT_DIRECTORY+File.separator
-//					+FileSystem.PARENT_DIRECTORY+File.separator
-//					+"a"+File.separator+"zz"+File.separator+"bc"); 
-//			assertEquals(rel, FileSystem.makeRelative(abs, root));
-//		}
-//	
-//		@Test
-//		public void makeRelativeURLURL() throws Exception {
-//			File rel;
-//			URL root, abs;
-//			
-//			root = FileSystem.getUserHomeDirectory().toURI().toURL();
-//			
-//			abs = new File(FileSystem.getUserHomeDirectory(), "a").toURI().toURL(); 
-//			rel = new File(FileSystem.CURRENT_DIRECTORY+File.separator+"a"); 
-//			assertEquals(rel, FileSystem.makeRelative(abs, root));
-//	
-//			abs = new File(FileSystem.getUserHomeDirectory(), "a"+File.separator+"b").toURI().toURL();  
-//			rel = new File(FileSystem.CURRENT_DIRECTORY+File.separator+"a","b");  
-//			assertEquals(rel, FileSystem.makeRelative(abs, root));
-//	
-//			
-//			
-//			root = FileSystem.join(FileSystem.getUserHomeDirectory().toURI().toURL(), "zz", "abc");  
-//			
-//			abs = new File(FileSystem.getUserHomeDirectory(), "a").toURI().toURL(); 
-//			rel = new File(FileSystem.CURRENT_DIRECTORY+File.separator
-//					+FileSystem.PARENT_DIRECTORY+File.separator
-//					+FileSystem.PARENT_DIRECTORY+File.separator
-//					+"a"); 
-//			assertEquals(rel, FileSystem.makeRelative(abs, root));
-//	
-//		
-//		
-//			root = FileSystem.join(FileSystem.getUserHomeDirectory().toURI().toURL(), "zz", "abc"); 
-//			
-//			abs = new File(FileSystem.getUserHomeDirectory(), "a"+File.separator+"zz"+File.separator+"bc").toURI().toURL(); 
-//			rel = new File(FileSystem.CURRENT_DIRECTORY+File.separator
-//					+FileSystem.PARENT_DIRECTORY+File.separator
-//					+FileSystem.PARENT_DIRECTORY+File.separator
-//					+"a"+File.separator+"zz"+File.separator+"bc"); 
-//			assertEquals(rel, FileSystem.makeRelative(abs, root));
-//		}
-//		
-//		@Test
-//		public void makeCanonicalURL() throws MalformedURLException {
-//			assertEquals(
-//					new URL("http://toto:titi@www.arakhne.org/path/to/file.x.z.z?toto#frag"), 
-//					FileSystem.makeCanonicalURL(new URL(TEST_URL1)));
-//	
-//			assertEquals(
-//					new URL("jar:file:/home/test/j.jar!/org/arakhne/afc/vmutil/file.x.z.z"), 
-//					FileSystem.makeCanonicalURL(new URL(TEST_URL2)));
-//	
-//			assertEquals(
-//					new URL("jar:jar:http://www.arakhne.org/j.jar!/inner/myjar.jar!/org/arakhne/afc/vmutil/file.x.z.z"), 
-//					FileSystem.makeCanonicalURL(new URL(TEST_URL3)));
-//			
-//			assertEquals(
-//					new URL("file:/a/b/c/d/e"), 
-//					FileSystem.makeCanonicalURL(new URL("file:/a/b/./c/./d/e"))); 
-//			
-//			assertEquals(
-//					new URL("file:/a/d/e"), 
-//					FileSystem.makeCanonicalURL(new URL("file:/a/b/../c/../d/e"))); 
-//	
-//			assertEquals(
-//					new URL("file:/a/b/d/e"), 
-//					FileSystem.makeCanonicalURL(new URL("file:/a/b/./c/../d/e"))); 
-//	
-//			assertEquals(
-//					new URL("file:../a/b/c/d/e"), 
-//					FileSystem.makeCanonicalURL(new URL("file:../a/b/./c/./d/e"))); 
-//	
-//			assertEquals(
-//					new URL("file:../a/c/d/e"), 
-//					FileSystem.makeCanonicalURL(new URL("file:../a/b/../c/./d/e"))); 
-//		}
-//		
-//		private String readInputStream(InputStream is) throws IOException {
-//			StringBuilder b = new StringBuilder();
-//			byte[] buffer = new byte[2048];
-//			int len;
-//			while ((len=is.read(buffer))>0) {
-//				b.append(new String(buffer, 0, len));
-//			}
-//			is.close();
-//			return b.toString();
-//		}
-//		
-//		private void createZip(File testArchive) throws IOException {
-//			File testDir = FileSystem.createTempDirectory("unittest", null); 
-//			FileSystem.deleteOnExit(testDir);
-//			FileSystem.copy(FileSystemTest.class.getResource("test.txt"), testDir); 
-//			FileSystem.copy(FileSystemTest.class.getResource("test2.txt"), testDir); 
-//			File subdir = new File(testDir, "subdir"); 
-//			subdir.mkdirs();
-//			FileSystem.copy(FileSystemTest.class.getResource("test.txt"), subdir); 
-//			FileSystem.zipFile(testDir, testArchive);
-//		}
-//		
-//		@Test
-//		public void zipFileFile() throws IOException {
-//			File testArchive = File.createTempFile("unittest", ".zip");  
-//			testArchive.deleteOnExit();
-//			
-//			createZip(testArchive);
-//			
-//			try (ZipFile zipFile = new ZipFile(testArchive)) {
-//	
-//				ZipEntry zipEntry = zipFile.getEntry("test.txt"); 
-//				assertNotNull(zipEntry);
-//				assertEquals("TEST1: FOR UNIT TEST ONLY", readInputStream(zipFile.getInputStream(zipEntry))); 
-//		
-//				zipEntry = zipFile.getEntry("test2.txt"); 
-//				assertNotNull(zipEntry);
-//				assertEquals("TEST2: FOR UNIT TEST ONLY", readInputStream(zipFile.getInputStream(zipEntry))); 
-//				
-//				zipEntry = zipFile.getEntry("subdir/test.txt"); 
-//				assertNotNull(zipEntry);
-//				assertEquals("TEST1: FOR UNIT TEST ONLY", readInputStream(zipFile.getInputStream(zipEntry))); 
-//			}
-//		}
-//	
-//		@Test
-//		public void testUnzipFileFile() throws IOException {
-//			File testArchive = File.createTempFile("unittest", ".zip");  
-//			testArchive.deleteOnExit();
-//			createZip(testArchive);
-//	
-//			File testDir = FileSystem.createTempDirectory("unittest", null); 
-//			FileSystem.deleteOnExit(testDir);
-//			File subDir = new File(testDir, "subdir"); 
-//			
-//			FileSystem.unzipFile(testArchive, testDir);
-//			
-//			assertTrue(testDir.isDirectory());
-//			assertTrue(subDir.isDirectory());
-//			
-//			String txt;
-//			
-//			File file = new File(testDir, "test.txt"); 
-//			try (FileInputStream fis = new FileInputStream(file)) {
-//				txt = readInputStream(fis);
-//			}
-//			assertEquals("TEST1: FOR UNIT TEST ONLY", txt); 
-//			
-//			file = new File(testDir, "test2.txt"); 
-//			try (FileInputStream fis = new FileInputStream(file)) {
-//				txt = readInputStream(fis);
-//			}
-//			assertEquals("TEST2: FOR UNIT TEST ONLY", txt); 
-//	
-//			file = new File(subDir, "test.txt"); 
-//			try (FileInputStream fis = new FileInputStream(file)) {
-//				txt = readInputStream(fis);
-//			}
-//			assertEquals("TEST1: FOR UNIT TEST ONLY", txt); 
-//		}
-//	
-//		@Test
-//		public void getFileExtensionCharacter() {
-//			assertInlineParameterUsage(FileSystem.class, "getFileExtensionCharacter");
-//		}
-		
-=======
 		public void basenameString() throws MalformedURLException {
 			assertEquals("test.x.z", FileSystem.basename(getAbsoluteStandardFilename()));
 			assertEquals("home", FileSystem.basename(getAbsoluteFoldername()));
@@ -3299,7 +1795,6 @@
 					FileSystem.makeAbsolute(new URL("jar:file:home/test/j.jar!/org/arakhne/afc/vmutil/ff.properties"), root)); 
 		}
 
->>>>>>> 3a9cbcfa
 	}
 
 	public static class UnixFilenameStandardFileSystemTest extends AbstractFileSystemTest {
