#!/usr/bin/env bash

CDIR=`dirname "$0"`

if [ -z "$JAVA_HOME" ]
then
	JAVA_HOME=`$CDIR/java_home`
fi

export JAVA_HOME

RCFILE="$HOME/.afcrc"

SETTINGSFILE="$CDIR/../maven/deploy-settings.xml"

echo "rc=$RCFILE"

if [ -r "$RCFILE" ]
then
	source "$RCFILE"
fi

<<<<<<< HEAD
if [ -z "$MVN_CMD" ]
then
	export MVN_CMD=`which mvn`
fi

echo "MVN_CMD=${MVN_CMD}"
=======
if [ -z "$MVN" ]
then
	MVN=mvn
fi

>>>>>>> c0416299
echo "JAVA_HOME=$JAVA_HOME"
echo "settings=$SETTINGSFILE"
echo "user=$ARAKHNEORG_USER"
echo "MVN=$mvn"

<<<<<<< HEAD
exec "${MVN_CMD}" deploy -DskipTests -Dcheckstyle.skip=true --settings "$SETTINGSFILE"
=======
exec $MVN deploy -DskipTests -Dcheckstyle.skip=true --settings "$SETTINGSFILE"
>>>>>>> c0416299
<|MERGE_RESOLUTION|>--- conflicted
+++ resolved
@@ -20,27 +20,15 @@
 	source "$RCFILE"
 fi
 
-<<<<<<< HEAD
 if [ -z "$MVN_CMD" ]
 then
 	export MVN_CMD=`which mvn`
 fi
 
 echo "MVN_CMD=${MVN_CMD}"
-=======
-if [ -z "$MVN" ]
-then
-	MVN=mvn
-fi
-
->>>>>>> c0416299
 echo "JAVA_HOME=$JAVA_HOME"
 echo "settings=$SETTINGSFILE"
 echo "user=$ARAKHNEORG_USER"
 echo "MVN=$mvn"
 
-<<<<<<< HEAD
 exec "${MVN_CMD}" deploy -DskipTests -Dcheckstyle.skip=true --settings "$SETTINGSFILE"
-=======
-exec $MVN deploy -DskipTests -Dcheckstyle.skip=true --settings "$SETTINGSFILE"
->>>>>>> c0416299
